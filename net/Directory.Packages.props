<Project>
  <PropertyGroup>
    <ManagePackageVersionsCentrally>true</ManagePackageVersionsCentrally>
    <CentralPackageTransitivePinningEnabled>true</CentralPackageTransitivePinningEnabled>
  </PropertyGroup>
  <ItemGroup>
    <PackageVersion Include="Ensure.That" Version="10.1.0" />
<<<<<<< HEAD
    <PackageVersion Include="IsExternalInit" Version="1.0.3" />
    <PackageVersion Include="Microsoft.CodeAnalysis.Analyzers" Version="3.11.0">
      <IncludeAssets>runtime; build; native; contentfiles; analyzers; buildtransitive</IncludeAssets>
      <PrivateAssets>all</PrivateAssets>
    </PackageVersion>
    <PackageVersion Include="Microsoft.CodeAnalysis.CSharp" Version="4.11.0" >
      <PrivateAssets>all</PrivateAssets>
    </PackageVersion>
=======
>>>>>>> 85fdc54d
    <PackageVersion Include="Microsoft.Extensions.DependencyInjection.Abstractions" Version="8.0.2" />
    <PackageVersion Include="PolySharp" Version="1.14.1" />
    <PackageVersion Include="Roslynator.Analyzers" Version="4.12.8" />
    <PackageVersion Include="Roslynator.Formatting.Analyzers" Version="4.12.8" />
    <PackageVersion Include="Substrate.NET.API" Version="0.9.24-rc6" />
  </ItemGroup>
</Project><|MERGE_RESOLUTION|>--- conflicted
+++ resolved
@@ -5,8 +5,6 @@
   </PropertyGroup>
   <ItemGroup>
     <PackageVersion Include="Ensure.That" Version="10.1.0" />
-<<<<<<< HEAD
-    <PackageVersion Include="IsExternalInit" Version="1.0.3" />
     <PackageVersion Include="Microsoft.CodeAnalysis.Analyzers" Version="3.11.0">
       <IncludeAssets>runtime; build; native; contentfiles; analyzers; buildtransitive</IncludeAssets>
       <PrivateAssets>all</PrivateAssets>
@@ -14,8 +12,6 @@
     <PackageVersion Include="Microsoft.CodeAnalysis.CSharp" Version="4.11.0" >
       <PrivateAssets>all</PrivateAssets>
     </PackageVersion>
-=======
->>>>>>> 85fdc54d
     <PackageVersion Include="Microsoft.Extensions.DependencyInjection.Abstractions" Version="8.0.2" />
     <PackageVersion Include="PolySharp" Version="1.14.1" />
     <PackageVersion Include="Roslynator.Analyzers" Version="4.12.8" />
