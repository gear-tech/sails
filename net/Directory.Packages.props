--- conflicted
+++ resolved
@@ -8,26 +8,18 @@
     <PackageVersion Include="Microsoft.Extensions.DependencyInjection.Abstractions" Version="8.0.2" />
     <PackageVersion Include="PolySharp" Version="1.14.1" />
     <PackageVersion Include="Substrate.NET.API" Version="0.9.24-rc6" />
-<<<<<<< HEAD
-    <!-- tests -->
-    <PackageVersion Include="coverlet.collector" Version="6.0.0" />
-    <PackageVersion Include="Microsoft.NET.Test.Sdk" Version="17.8.0" />
-    <PackageVersion Include="Verify.SourceGenerators" Version="2.5.0" />
-    <PackageVersion Include="Verify.Xunit" Version="27.1.0" />
-    <PackageVersion Include="xunit" Version="2.9.2" />
-    <PackageVersion Include="xunit.runner.visualstudio" Version="2.8.2" />
-=======
     <PackageVersion Include="System.Linq.Async" Version="6.0.1" />
     <PackageVersion Include="System.Threading.Channels" Version="8.0.0" />
     <!-- For Tests -->
     <PackageVersion Include="coverlet.collector" Version="6.0.2" />
     <PackageVersion Include="FluentAssertions" Version="6.12.1" />
     <PackageVersion Include="Microsoft.NET.Test.Sdk" Version="17.11.1" />
+    <PackageVersion Include="Verify.SourceGenerators" Version="2.5.0" />
+    <PackageVersion Include="Verify.Xunit" Version="27.1.0" />
     <PackageVersion Include="xunit" Version="2.9.2" />
     <PackageVersion Include="xunit.runner.visualstudio" Version="2.8.2" />
     <!-- For Code Analysis -->
     <PackageVersion Include="Roslynator.Analyzers" Version="4.12.9" />
     <PackageVersion Include="Roslynator.Formatting.Analyzers" Version="4.12.9" />
->>>>>>> 37c7caa6
   </ItemGroup>
 </Project>