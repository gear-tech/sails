--- conflicted
+++ resolved
@@ -16,19 +16,16 @@
     <PackageVersion Include="FluentAssertions" Version="6.12.2" />
     <PackageVersion Include="Microsoft.Bcl.AsyncInterfaces" Version="8.0.0" />
     <PackageVersion Include="Microsoft.NET.Test.Sdk" Version="17.11.1" />
-<<<<<<< HEAD
+    <PackageVersion Include="Nito.AsyncEx" Version="5.1.2" />
     <PackageVersion Include="NSubstitute" Version="5.3.0" />
+    <PackageVersion Include="Testcontainers" Version="4.0.0" />
     <PackageVersion Include="Verify.SourceGenerators" Version="2.5.0" />
     <PackageVersion Include="Verify.Xunit" Version="27.1.0" />
-=======
-    <PackageVersion Include="Nito.AsyncEx" Version="5.1.2" />
-    <PackageVersion Include="Testcontainers" Version="4.0.0" />
->>>>>>> 13bb696f
     <PackageVersion Include="xunit" Version="2.9.2" />
     <PackageVersion Include="xunit.runner.visualstudio" Version="2.8.2" />
     <!-- For Code Analysis -->
     <PackageVersion Include="NSubstitute.Analyzers.CSharp" Version="1.0.17" />
     <PackageVersion Include="Roslynator.Analyzers" Version="4.12.9" />
-    <PackageVersion Include="Roslynator.Formatting.Analyzers" Version="4.12.9" />    
+    <PackageVersion Include="Roslynator.Formatting.Analyzers" Version="4.12.9" />
   </ItemGroup>
 </Project>