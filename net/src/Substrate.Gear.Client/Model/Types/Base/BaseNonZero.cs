<<<<<<< HEAD
﻿using System;
=======
﻿#nullable disable
using System;
>>>>>>> 816550e2
using Substrate.NetApi.Model.Types.Base;

namespace Substrate.Gear.Client.Model.Types.Base;

public class BaseNonZero<T> : BaseType
    where T : BaseType, new()
{
    public static explicit operator BaseNonZero<T>(T value) => new(value);

    /// <summary>
    /// >> value
    /// </summary>
<<<<<<< HEAD
    [System.Diagnostics.CodeAnalysis.AllowNull]
=======
>>>>>>> 816550e2
    public T Value { get; set; }

    public BaseNonZero()
    {
    }

    public BaseNonZero(T value)
    {
        var span = value.Bytes.AsSpan();
        if (span.IsZero())
        {
            throw new InvalidOperationException($"Unable to create a {this.TypeName()} instance while value is zero");
        }
        this.TypeSize = value.TypeSize;
        this.Bytes = span.ToArray();
        this.Value = value;
    }

    /// <inheritdoc/>
    public override byte[] Encode() => this.Value.Encode();

    /// <inheritdoc/>
    public override void Decode(byte[] byteArray, ref int p)
    {
        var start = p;
        this.Value = new();
        this.Value.Decode(byteArray, ref p);
        var bytesLength = p - start;
        if (byteArray.AsSpan().Slice(p, bytesLength).IsZero())
        {
            throw new InvalidOperationException($"Unable to create a {this.TypeName()} instance while value is zero");
        }
        this.TypeSize = bytesLength;
        this.Bytes = new byte[bytesLength];
        Array.Copy(byteArray, start, this.Bytes, 0, bytesLength);
    }
}<|MERGE_RESOLUTION|>--- conflicted
+++ resolved
@@ -1,9 +1,5 @@
-<<<<<<< HEAD
-﻿using System;
-=======
-﻿#nullable disable
+#nullable disable
 using System;
->>>>>>> 816550e2
 using Substrate.NetApi.Model.Types.Base;
 
 namespace Substrate.Gear.Client.Model.Types.Base;
@@ -16,10 +12,6 @@
     /// <summary>
     /// >> value
     /// </summary>
-<<<<<<< HEAD
-    [System.Diagnostics.CodeAnalysis.AllowNull]
-=======
->>>>>>> 816550e2
     public T Value { get; set; }
 
     public BaseNonZero()
