﻿#nullable disable
using System;
using Substrate.Gear.Api.Generated.Types.Base;
using Substrate.NetApi.Attributes;
using Substrate.NetApi.Model.Types.Base;
using Substrate.NetApi.Model.Types.Metadata.Base;

namespace Substrate.Gear.Client.Model.Types.Primitive;

/// <summary>
/// H160
/// </summary>
[SubstrateNodeType(TypeDefEnum.Composite)]
public sealed class H160 : BaseType
{
    /// <summary>
    /// >> value
    /// </summary>
<<<<<<< HEAD
    [System.Diagnostics.CodeAnalysis.AllowNull]
=======
>>>>>>> 816550e2
    public Arr20U8 Value { get; set; }

    /// <inheritdoc/>
    public override string TypeName() => nameof(H160);

    /// <inheritdoc/>
    public override byte[] Encode() => this.Value.Encode();

    /// <inheritdoc/>
    public override void Decode(byte[] byteArray, ref int p)
    {
        var start = p;
        this.Value = new();
        this.Value.Decode(byteArray, ref p);
        var bytesLength = p - start;
        this.TypeSize = bytesLength;
        this.Bytes = new byte[bytesLength];
        Array.Copy(byteArray, start, this.Bytes, 0, bytesLength);
    }
}<|MERGE_RESOLUTION|>--- conflicted
+++ resolved
@@ -16,10 +16,6 @@
     /// <summary>
     /// >> value
     /// </summary>
-<<<<<<< HEAD
-    [System.Diagnostics.CodeAnalysis.AllowNull]
-=======
->>>>>>> 816550e2
     public Arr20U8 Value { get; set; }
 
     /// <inheritdoc/>
