--- conflicted
+++ resolved
@@ -5,15 +5,6 @@
 impl sails_rs::client::Program for RedirectProxyClientProgram {}
 pub trait RedirectProxyClient {
     type Env: sails_rs::client::GearEnv;
-<<<<<<< HEAD
-    fn proxy(&self) -> sails_rs::client::Service<Self::Env, proxy::ProxyImpl>;
-}
-impl<E: sails_rs::client::GearEnv> RedirectProxyClient
-    for sails_rs::client::Actor<E, RedirectProxyClientProgram>
-{
-    type Env = E;
-    fn proxy(&self) -> sails_rs::client::Service<Self::Env, proxy::ProxyImpl> {
-=======
     fn proxy(&self) -> sails_rs::client::Service<proxy::ProxyImpl, Self::Env>;
 }
 impl<E: sails_rs::client::GearEnv> RedirectProxyClient
@@ -21,7 +12,6 @@
 {
     type Env = E;
     fn proxy(&self) -> sails_rs::client::Service<proxy::ProxyImpl, Self::Env> {
->>>>>>> d0861696
         self.service(stringify!(Proxy))
     }
 }
@@ -33,27 +23,16 @@
     fn new(
         self,
         target: ActorId,
-<<<<<<< HEAD
-    ) -> sails_rs::client::PendingCtor<Self::Env, RedirectProxyClientProgram, io::New>;
-}
-impl<E: sails_rs::client::GearEnv> RedirectProxyClientCtors
-    for sails_rs::client::Deployment<E, RedirectProxyClientProgram>
-=======
     ) -> sails_rs::client::PendingCtor<RedirectProxyClientProgram, io::New, Self::Env>;
 }
 impl<E: sails_rs::client::GearEnv> RedirectProxyClientCtors
     for sails_rs::client::Deployment<RedirectProxyClientProgram, E>
->>>>>>> d0861696
 {
     type Env = E;
     fn new(
         self,
         target: ActorId,
-<<<<<<< HEAD
-    ) -> sails_rs::client::PendingCtor<Self::Env, RedirectProxyClientProgram, io::New> {
-=======
     ) -> sails_rs::client::PendingCtor<RedirectProxyClientProgram, io::New, Self::Env> {
->>>>>>> d0861696
         self.pending_ctor((target,))
     }
 }
@@ -68,21 +47,12 @@
     pub trait Proxy {
         type Env: sails_rs::client::GearEnv;
         /// Get program ID of the target program via client
-<<<<<<< HEAD
-        fn get_program_id(&self) -> sails_rs::client::PendingCall<Self::Env, io::GetProgramId>;
-    }
-    pub struct ProxyImpl;
-    impl<E: sails_rs::client::GearEnv> Proxy for sails_rs::client::Service<E, ProxyImpl> {
-        type Env = E;
-        fn get_program_id(&self) -> sails_rs::client::PendingCall<Self::Env, io::GetProgramId> {
-=======
         fn get_program_id(&self) -> sails_rs::client::PendingCall<io::GetProgramId, Self::Env>;
     }
     pub struct ProxyImpl;
     impl<E: sails_rs::client::GearEnv> Proxy for sails_rs::client::Service<ProxyImpl, E> {
         type Env = E;
         fn get_program_id(&self) -> sails_rs::client::PendingCall<io::GetProgramId, Self::Env> {
->>>>>>> d0861696
             self.pending_call(())
         }
     }
