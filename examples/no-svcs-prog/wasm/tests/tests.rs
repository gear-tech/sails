--- conflicted
+++ resolved
@@ -9,16 +9,10 @@
 
 #[tokio::test]
 async fn activating_program_succeeds() {
-<<<<<<< HEAD
-    let remoting = GTestRemoting::new(ADMIN_ID.into());
-    remoting.system().init_logger();
-    remoting.system().mint_to(ADMIN_ID, 10_000_000_000_000);
-=======
     let system = System::new();
     system.init_logger();
     system.mint_to(ADMIN_ID, 100_000_000_000_000);
     let program_code_id = system.submit_code_file(WASM_PATH);
->>>>>>> fe694b64
 
     let remoting = GTestRemoting::new(system, ADMIN_ID.into());
 
