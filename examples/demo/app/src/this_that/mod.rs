--- conflicted
+++ resolved
@@ -20,15 +20,11 @@
     }
 
     // This is another service command
-<<<<<<< HEAD
     #[export]
-    pub fn do_that(&mut self, param: DoThatParam) -> Result<(ActorId, NonZeroU32), (String,)> {
-=======
     pub fn do_that(
         &mut self,
         param: DoThatParam,
     ) -> Result<(ActorId, NonZeroU32, ManyVariantsReply), (String,)> {
->>>>>>> 058370eb
         debug!("Handling 'do_that': {:?}", param);
         let p3 = match param.p3 {
             ManyVariants::One => ManyVariantsReply::One,
