--- conflicted
+++ resolved
@@ -22,14 +22,7 @@
         system.mint_to(ADMIN_ID, 100_000_000_000_000);
         let demo_code_id = system.submit_code_file(DEMO_WASM_PATH);
 
-<<<<<<< HEAD
         let program_space = GTestRemoting::new(system, ADMIN_ID.into());
-=======
-    pub(crate) fn new(admin_id: u64) -> Self {
-        let program_space = GTestRemoting::new(admin_id.into());
-        program_space.system().mint_to(admin_id, 20_000_000_000_000);
-        program_space.system().init_logger();
->>>>>>> e215ea2b
         Self {
             program_space,
             demo_code_id,
