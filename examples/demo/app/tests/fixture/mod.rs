use core::cell::OnceCell;
use demo_client::{
    counter::{self, events::CounterEvents},
    dog::{self, events::DogEvents},
    Counter, DemoFactory, Dog, References, ValueFee,
};
use gtest::Program;
use sails_rs::{events::Listener, gtest::calls::*, prelude::*};

const DEMO_WASM_PATH: &str = "../../../target/wasm32-unknown-unknown/debug/demo.opt.wasm";

pub(crate) const ADMIN_ID: u64 = 10;

pub(crate) struct Fixture {
    admin_id: u64,
    program_space: GTestRemoting,
    demo_program_code_id: OnceCell<CodeId>,
}

impl Fixture {
    pub(crate) fn admin_id(&self) -> ActorId {
        self.admin_id.into()
    }

    pub(crate) fn new(admin_id: u64) -> Self {
        let program_space = GTestRemoting::new(admin_id.into());
        program_space.system().mint_to(admin_id, 20_000_000_000_000);
        program_space.system().init_logger();
        program_space.system().mint_to(admin_id, 10_000_000_000_000);
        Self {
            admin_id,
            program_space,
            demo_program_code_id: OnceCell::new(),
        }
    }

    pub(crate) fn demo_code_id(&self) -> CodeId {
        let demo_code_id = self
            .demo_program_code_id
            .get_or_init(|| self.program_space.system().submit_code_file(DEMO_WASM_PATH));
        *demo_code_id
    }

    pub(crate) fn demo_factory(&self) -> DemoFactory<GTestRemoting> {
        DemoFactory::new(self.program_space.clone())
    }

    pub(crate) fn demo_program(&self, program_id: ActorId) -> Program<'_> {
        self.program_space
            .system()
            .get_program(program_id.as_ref())
            .unwrap()
    }

    pub(crate) fn counter_client(&self) -> Counter<GTestRemoting> {
        Counter::new(self.program_space.clone())
    }

    pub(crate) fn counter_listener(&self) -> impl Listener<CounterEvents> {
        counter::events::listener(self.program_space.clone())
    }

    pub(crate) fn dog_client(&self) -> Dog<GTestRemoting> {
        Dog::new(self.program_space.clone())
    }

    pub(crate) fn dog_listener(&self) -> impl Listener<DogEvents> {
        dog::events::listener(self.program_space.clone())
    }

    pub(crate) fn references_client(&self) -> References<GTestRemoting> {
        References::new(self.program_space.clone())
    }

<<<<<<< HEAD
    pub(crate) fn run_next_block(&self) -> gtest::BlockRunResult {
        self.program_space.system().run_next_block()
=======
    pub(crate) fn value_fee_client(&self) -> ValueFee<GTestRemoting> {
        ValueFee::new(self.program_space.clone())
    }

    pub(crate) fn balance_of(&self, id: ActorId) -> ValueUnit {
        self.program_space.system().balance_of(id)
>>>>>>> 25e25306
    }
}<|MERGE_RESOLUTION|>--- conflicted
+++ resolved
@@ -26,7 +26,6 @@
         let program_space = GTestRemoting::new(admin_id.into());
         program_space.system().mint_to(admin_id, 20_000_000_000_000);
         program_space.system().init_logger();
-        program_space.system().mint_to(admin_id, 10_000_000_000_000);
         Self {
             admin_id,
             program_space,
@@ -72,16 +71,15 @@
         References::new(self.program_space.clone())
     }
 
-<<<<<<< HEAD
-    pub(crate) fn run_next_block(&self) -> gtest::BlockRunResult {
-        self.program_space.system().run_next_block()
-=======
     pub(crate) fn value_fee_client(&self) -> ValueFee<GTestRemoting> {
         ValueFee::new(self.program_space.clone())
     }
 
     pub(crate) fn balance_of(&self, id: ActorId) -> ValueUnit {
         self.program_space.system().balance_of(id)
->>>>>>> 25e25306
+    }
+
+    pub(crate) fn run_next_block(&self) -> gtest::BlockRunResult {
+        self.program_space.system().run_next_block()
     }
 }