--- conflicted
+++ resolved
@@ -166,10 +166,8 @@
     let demo_program = Program::from_file(&system, DEMO_WASM_PATH);
 
     // Use generated `io` module to create a program
-<<<<<<< HEAD
-    demo_program.send_bytes(ADMIN_ID, demo_client_factory::io::Default::encode_call());
-=======
-    let message_id = demo_program.send_bytes(ADMIN_ID, demo_factory::io::Default::encode_call());
+    let message_id =
+        demo_program.send_bytes(ADMIN_ID, demo_client_factory::io::Default::encode_call());
     let run_result = system.run_next_block();
     let gas_burned = *run_result
         .gas_burned
@@ -177,7 +175,6 @@
         .expect("message not found");
     let wasm_size = std::fs::metadata(DEMO_WASM_PATH).unwrap().len();
     println!("[ping_pong_low_level_works] Init Gas: {gas_burned:>14}, Size: {wasm_size}");
->>>>>>> 8281aca9
 
     // Use generated `io` module for encoding/decoding calls and replies
     // and send/receive bytes using `gtest` native means
@@ -507,7 +504,7 @@
     let wasm_size = std::fs::metadata(DEMO_WASM_PATH).unwrap().len();
 
     // Use generated `io` module to create a program
-    demo_program.send_bytes(ADMIN_ID, demo_factory::io::Default::encode_call());
+    demo_program.send_bytes(ADMIN_ID, demo_client_factory::io::Default::encode_call());
 
     // Use generated `io` module for encoding/decoding calls and replies
     // and send/receive bytes using `gtest` native means
