--- conflicted
+++ resolved
@@ -1,652 +1,291 @@
-<<<<<<< HEAD
-use demo_client::{counter::events::*, ping_pong, traits::*};
-use futures::stream::StreamExt;
-use gclient::GearApi;
-use gstd::errors::{ErrorReplyReason, SimpleExecutionError};
-use sails_rs::{calls::*, errors::RtlError, events::*, gclient::calls::*, prelude::*};
-use std::panic;
-
-const DEMO_WASM_PATH: &str = "../../../target/wasm32-unknown-unknown/debug/demo.opt.wasm";
-
-#[tokio::test]
-#[ignore = "requires run gear node on GEAR_PATH"]
-async fn counter_add_works() {
-    // Arrange
-
-    let (remoting, demo_code_id, gas_limit) = spin_up_node_with_demo_code().await;
-
-    let demo_factory = demo_client::DemoFactory::new(remoting.clone());
-
-    // Use generated client code for activating Demo program
-    // using the `new` constructor and the `send_recv` method
-    let demo_program_id = demo_factory
-        .new(Some(42), None)
-        .with_gas_limit(gas_limit)
-        .send_recv(demo_code_id, "123")
-        .await
-        .unwrap();
-
-    let mut counter_client = demo_client::Counter::new(remoting.clone());
-    // Listen to Counter events
-    let mut counter_listener = demo_client::counter::events::listener(remoting.clone());
-    let mut counter_events = counter_listener.listen().await.unwrap();
-
-    // Act
-
-    // Use generated client code for calling Counter service
-    // using the `send_recv` method
-    let result = counter_client
-        .add(10)
-        .with_gas_limit(gas_limit)
-        .send_recv(demo_program_id)
-        .await
-        .unwrap();
-
-    // Asert
-
-    let event = counter_events.next().await.unwrap();
-
-    assert_eq!(result, 52);
-    assert_eq!((demo_program_id, CounterEvents::Added(10)), event);
-}
-
-#[tokio::test]
-#[ignore = "requires run gear node on GEAR_PATH"]
-async fn counter_sub_works() {
-    // Arrange
-
-    let (remoting, demo_code_id, gas_limit) = spin_up_node_with_demo_code().await;
-
-    let demo_factory = demo_client::DemoFactory::new(remoting.clone());
-
-    // Use generated client code for activating Demo program
-    // using the `new` constructor and the `send`/`recv` pair
-    // of methods
-    let activation = demo_factory
-        .new(Some(42), None)
-        .with_gas_limit(gas_limit)
-        .send(demo_code_id, "123")
-        .await
-        .unwrap();
-    let demo_program_id = activation.recv().await.unwrap();
-
-    let mut counter_client = demo_client::Counter::new(remoting.clone());
-    // Listen to Counter events
-    let mut counter_listener = demo_client::counter::events::listener(remoting.clone());
-    let mut counter_events = counter_listener.listen().await.unwrap();
-
-    // Act
-
-    // Use generated client code for calling Counter service
-    // using the `send`/`recv` pair of methods
-    let response = counter_client
-        .sub(10)
-        .with_gas_limit(gas_limit)
-        .send(demo_program_id)
-        .await
-        .unwrap();
-    let result = response.recv().await.unwrap();
-
-    // Assert
-
-    let event = counter_events.next().await.unwrap();
-
-    assert_eq!(result, 32);
-    assert_eq!((demo_program_id, CounterEvents::Subtracted(10)), event);
-}
-
-#[tokio::test]
-#[ignore = "requires run gear node on GEAR_PATH"]
-async fn ping_pong_works() {
-    // Arrange
-
-    let (remoting, demo_code_id, gas_limit) = spin_up_node_with_demo_code().await;
-
-    let demo_factory = demo_client::DemoFactory::new(remoting.clone());
-
-    // Use generated client code for activating Demo program
-    // using the `default` constructor and the `send_recv` method
-    let demo_program_id = demo_factory
-        .default()
-        .with_gas_limit(gas_limit)
-        .send_recv(demo_code_id, "123")
-        .await
-        .unwrap();
-
-    // Use generated `io` module for encoding/decoding calls and replies
-    // and send/receive bytes using `gclient` native means (remoting is just a wrapper)
-    let ping_call_payload = ping_pong::io::Ping::encode_call("ping".into());
-
-    // Act
-
-    let ping_reply_payload = remoting
-        .message(
-            demo_program_id,
-            ping_call_payload,
-            Some(gas_limit),
-            0,
-            GClientArgs::default(),
-        )
-        .await
-        .unwrap()
-        .await
-        .unwrap();
-
-    let ping_reply = ping_pong::io::Ping::decode_reply(ping_reply_payload).unwrap();
-
-    // Assert
-
-    assert_eq!(ping_reply, Ok("pong".to_string()));
-}
-
-#[tokio::test]
-#[ignore = "requires run gear node on GEAR_PATH"]
-async fn demo_returns_not_enough_gas_on_activation() {
-    // Arrange
-
-    let (remoting, demo_code_id, ..) = spin_up_node_with_demo_code().await;
-
-    let demo_factory = demo_client::DemoFactory::new(remoting.clone());
-
-    // Act
-
-    let activation_result = demo_factory
-        .default()
-        .with_gas_limit(0)
-        .send_recv(demo_code_id, "123")
-        .await;
-
-    // Assert
-
-    assert!(matches!(
-        activation_result,
-        Err(sails_rs::errors::Error::Rtl(
-            RtlError::ReplyHasErrorString(s)
-        )) if s.as_str() == "Not enough gas to handle program data"
-    ));
-}
-
-#[tokio::test]
-#[ignore = "requires run gear node on GEAR_PATH"]
-async fn counter_query_works() {
-    // Arrange
-
-    let (remoting, demo_code_id, gas_limit) = spin_up_node_with_demo_code().await;
-
-    let demo_factory = demo_client::DemoFactory::new(remoting.clone());
-
-    // Use generated client code for activating Demo program
-    // using the `new` constructor and the `send_recv` method
-    let demo_program_id = demo_factory
-        .new(Some(42), None)
-        .with_gas_limit(gas_limit)
-        .send_recv(demo_code_id, "123")
-        .await
-        .unwrap();
-
-    let counter_client = demo_client::Counter::new(remoting.clone());
-
-    // Act
-
-    // Use generated client code for query Counter service using the `recv` method
-    let result = counter_client.value().recv(demo_program_id).await.unwrap();
-
-    // Asert
-    assert_eq!(result, 42);
-}
-
-#[tokio::test]
-#[ignore = "requires run gear node on GEAR_PATH"]
-async fn counter_query_not_enough_gas() {
-    // Arrange
-
-    let (remoting, demo_code_id, gas_limit) = spin_up_node_with_demo_code().await;
-
-    let demo_factory = demo_client::DemoFactory::new(remoting.clone());
-
-    // Use generated client code for activating Demo program
-    // using the `new` constructor and the `send_recv` method
-    let demo_program_id = demo_factory
-        .new(Some(42), None)
-        .with_gas_limit(gas_limit)
-        .send_recv(demo_code_id, "123")
-        .await
-        .unwrap();
-
-    let counter_client = demo_client::Counter::new(remoting.clone());
-
-    // Act
-
-    // Use generated client code for query Counter service using the `recv` method
-    let result = counter_client
-        .value()
-        .with_gas_limit(0) // Set gas_limit to 0
-        .recv(demo_program_id)
-        .await;
-
-    // Asert
-    assert!(matches!(
-        result,
-        Err(sails_rs::errors::Error::Rtl(RtlError::ReplyHasError(
-            ErrorReplyReason::Execution(SimpleExecutionError::RanOutOfGas),
-            message
-        ))) if message == "Not enough gas to handle program data"
-    ));
-}
-
-#[tokio::test]
-#[ignore = "requires run gear node on GEAR_PATH"]
-async fn value_fee_works() {
-    // Arrange
-    let (remoting, demo_code_id, _gas_limit) = spin_up_node_with_demo_code().await;
-    let admin_id = ActorId::try_from(remoting.api().account_id().encode().as_ref())
-        .expect("failed to create actor id");
-
-    let demo_factory = demo_client::DemoFactory::new(remoting.clone());
-    let program_id = demo_factory
-        .new(Some(42), None)
-        .send_recv(demo_code_id, "123")
-        .await
-        .unwrap();
-
-    let initial_balance = remoting.api().free_balance(admin_id).await.unwrap();
-    let mut client = demo_client::ValueFee::new(remoting.clone());
-
-    // Act
-
-    // Use generated client code to call `do_something_and_take_fee` method with zero value
-    let result = client
-        .do_something_and_take_fee()
-        .send_recv(program_id)
-        .await
-        .unwrap();
-    assert!(!result);
-
-    // Use generated client code to call `do_something_and_take_fee` method with value
-    let result = client
-        .do_something_and_take_fee()
-        .with_value(15_000_000_000_000)
-        .send_recv(program_id)
-        .await
-        .unwrap();
-
-    assert!(result);
-    let balance = remoting.api().free_balance(admin_id).await.unwrap();
-    // fee is 10_000_000_000_000 + spent gas
-    assert!(
-        initial_balance - balance > 10_000_000_000_000
-            && initial_balance - balance < 10_100_000_000_000
-    );
-}
-
-#[tokio::test]
-#[ignore = "requires run gear node on GEAR_PATH"]
-async fn counter_add_with_voucher() {
-    // Arrange
-
-    let (remoting, demo_code_id, gas_limit) = spin_up_node_with_demo_code().await;
-
-    let demo_factory = demo_client::DemoFactory::new(remoting.clone());
-
-    // Use generated client code for activating Demo program
-    // using the `new` constructor and the `send_recv` method
-    let demo_program_id = demo_factory
-        .new(Some(42), None)
-        .with_gas_limit(gas_limit)
-        .send_recv(demo_code_id, "123")
-        .await
-        .unwrap();
-
-    let mut counter_client = demo_client::Counter::new(remoting.clone());
-    // Listen to Counter events
-    let mut counter_listener = demo_client::counter::events::listener(remoting.clone());
-    let mut counter_events = counter_listener.listen().await.unwrap();
-
-    let actor_id = ActorId::try_from(remoting.api().account_id().encode().as_ref())
-        .expect("failed to create actor id");
-    let voucher_initial_balance = 100_000_000_000_000;
-    // Issue voucher
-    let (voucher_id, ..) = remoting
-        .api()
-        .issue_voucher(actor_id, voucher_initial_balance, None, true, 100)
-        .await
-        .expect("failed to issue voucher");
-
-    let initial_balance = remoting
-        .api()
-        .free_balance(actor_id)
-        .await
-        .expect("failed to get balance");
-
-    // Act
-
-    // Use generated client code for calling Counter service
-    // using the `send_recv` method
-    let result = counter_client
-        .add(10)
-        .with_gas_limit(gas_limit)
-        .with_args(GClientArgs::default().with_voucher(voucher_id, true))
-        .send_recv(demo_program_id)
-        .await
-        .unwrap();
-
-    // Asert
-
-    let event = counter_events.next().await.unwrap();
-
-    assert_eq!(result, 52);
-    assert_eq!((demo_program_id, CounterEvents::Added(10)), event);
-
-    let balance = remoting
-        .api()
-        .free_balance(actor_id)
-        .await
-        .expect("failed to get balance");
-    // account balance remain unchanged
-    assert_eq!(initial_balance, balance);
-}
-
-async fn spin_up_node_with_demo_code() -> (GClientRemoting, CodeId, GasUnit) {
-    let gear_path = option_env!("GEAR_PATH");
-    if gear_path.is_none() {
-        panic!("the 'GEAR_PATH' environment variable was not set during compile time");
-    }
-    let api = GearApi::dev_from_path(gear_path.unwrap()).await.unwrap();
-    let gas_limit = api.block_gas_limit().unwrap();
-    let remoting = GClientRemoting::new(api);
-    let code_id = remoting.upload_code_by_path(DEMO_WASM_PATH).await.unwrap();
-    (remoting, code_id, gas_limit)
-}
-=======
-use demo_client::{counter::events::*, ping_pong, traits::*};
-use futures::stream::StreamExt;
-use gclient::GearApi;
-use gstd::errors::{ErrorReplyReason, SimpleExecutionError};
-use sails_rs::{calls::*, errors::RtlError, events::*, gclient::calls::*, prelude::*};
-use std::panic;
-
-const DEMO_WASM_PATH: &str = "../../../target/wasm32-unknown-unknown/debug/demo.opt.wasm";
-
-#[tokio::test]
-#[ignore = "requires run gear node on GEAR_PATH"]
-async fn counter_add_works() {
-    // Arrange
-
-    let (remoting, demo_code_id, gas_limit, ..) = spin_up_node_with_demo_code().await;
-
-    let demo_factory = demo_client::DemoFactory::new(remoting.clone());
-
-    // Use generated client code for activating Demo program
-    // using the `new` constructor and the `send_recv` method
-    let demo_program_id = demo_factory
-        .new(Some(42), None)
-        .with_gas_limit(gas_limit)
-        .send_recv(demo_code_id, "123")
-        .await
-        .unwrap();
-
-    let mut counter_client = demo_client::Counter::new(remoting.clone());
-    // Listen to Counter events
-    let mut counter_listener = demo_client::counter::events::listener(remoting.clone());
-    let mut counter_events = counter_listener.listen().await.unwrap();
-
-    // Act
-
-    // Use generated client code for calling Counter service
-    // using the `send_recv` method
-    let result = counter_client
-        .add(10)
-        .with_gas_limit(gas_limit)
-        .send_recv(demo_program_id)
-        .await
-        .unwrap();
-
-    // Asert
-
-    let event = counter_events.next().await.unwrap();
-
-    assert_eq!(result, 52);
-    assert_eq!((demo_program_id, CounterEvents::Added(10)), event);
-}
-
-#[tokio::test]
-#[ignore = "requires run gear node on GEAR_PATH"]
-async fn counter_sub_works() {
-    // Arrange
-
-    let (remoting, demo_code_id, gas_limit, ..) = spin_up_node_with_demo_code().await;
-
-    let demo_factory = demo_client::DemoFactory::new(remoting.clone());
-
-    // Use generated client code for activating Demo program
-    // using the `new` constructor and the `send`/`recv` pair
-    // of methods
-    let activation = demo_factory
-        .new(Some(42), None)
-        .with_gas_limit(gas_limit)
-        .send(demo_code_id, "123")
-        .await
-        .unwrap();
-    let demo_program_id = activation.recv().await.unwrap();
-
-    let mut counter_client = demo_client::Counter::new(remoting.clone());
-    // Listen to Counter events
-    let mut counter_listener = demo_client::counter::events::listener(remoting.clone());
-    let mut counter_events = counter_listener.listen().await.unwrap();
-
-    // Act
-
-    // Use generated client code for calling Counter service
-    // using the `send`/`recv` pair of methods
-    let response = counter_client
-        .sub(10)
-        .with_gas_limit(gas_limit)
-        .send(demo_program_id)
-        .await
-        .unwrap();
-    let result = response.recv().await.unwrap();
-
-    // Assert
-
-    let event = counter_events.next().await.unwrap();
-
-    assert_eq!(result, 32);
-    assert_eq!((demo_program_id, CounterEvents::Subtracted(10)), event);
-}
-
-#[tokio::test]
-#[ignore = "requires run gear node on GEAR_PATH"]
-async fn ping_pong_works() {
-    // Arrange
-
-    let (remoting, demo_code_id, gas_limit, ..) = spin_up_node_with_demo_code().await;
-
-    let demo_factory = demo_client::DemoFactory::new(remoting.clone());
-
-    // Use generated client code for activating Demo program
-    // using the `default` constructor and the `send_recv` method
-    let demo_program_id = demo_factory
-        .default()
-        .with_gas_limit(gas_limit)
-        .send_recv(demo_code_id, "123")
-        .await
-        .unwrap();
-
-    // Use generated `io` module for encoding/decoding calls and replies
-    // and send/receive bytes using `gclient` native means (remoting is just a wrapper)
-    let ping_call_payload = ping_pong::io::Ping::encode_call("ping".into());
-
-    // Act
-
-    let ping_reply_payload = remoting
-        .message(
-            demo_program_id,
-            ping_call_payload,
-            Some(gas_limit),
-            0,
-            GClientArgs,
-        )
-        .await
-        .unwrap()
-        .await
-        .unwrap();
-
-    let ping_reply = ping_pong::io::Ping::decode_reply(ping_reply_payload).unwrap();
-
-    // Assert
-
-    assert_eq!(ping_reply, Ok("pong".to_string()));
-}
-
-#[tokio::test]
-#[ignore = "requires run gear node on GEAR_PATH"]
-async fn demo_returns_not_enough_gas_on_activation() {
-    // Arrange
-
-    let (remoting, demo_code_id, ..) = spin_up_node_with_demo_code().await;
-
-    let demo_factory = demo_client::DemoFactory::new(remoting.clone());
-
-    // Act
-
-    let activation_result = demo_factory
-        .default()
-        .with_gas_limit(0)
-        .send_recv(demo_code_id, "123")
-        .await;
-
-    // Assert
-
-    assert!(matches!(
-        activation_result,
-        Err(sails_rs::errors::Error::Rtl(
-            RtlError::ReplyHasErrorString(s)
-        )) if s.as_str() == "Not enough gas to handle program data"
-    ));
-}
-
-#[tokio::test]
-#[ignore = "requires run gear node on GEAR_PATH"]
-async fn counter_query_works() {
-    // Arrange
-
-    let (remoting, demo_code_id, gas_limit, ..) = spin_up_node_with_demo_code().await;
-
-    let demo_factory = demo_client::DemoFactory::new(remoting.clone());
-
-    // Use generated client code for activating Demo program
-    // using the `new` constructor and the `send_recv` method
-    let demo_program_id = demo_factory
-        .new(Some(42), None)
-        .with_gas_limit(gas_limit)
-        .send_recv(demo_code_id, "123")
-        .await
-        .unwrap();
-
-    let counter_client = demo_client::Counter::new(remoting.clone());
-
-    // Act
-
-    // Use generated client code for query Counter service using the `recv` method
-    let result = counter_client.value().recv(demo_program_id).await.unwrap();
-
-    // Asert
-    assert_eq!(result, 42);
-}
-
-#[tokio::test]
-#[ignore = "requires run gear node on GEAR_PATH"]
-async fn counter_query_not_enough_gas() {
-    // Arrange
-
-    let (remoting, demo_code_id, gas_limit, ..) = spin_up_node_with_demo_code().await;
-
-    let demo_factory = demo_client::DemoFactory::new(remoting.clone());
-
-    // Use generated client code for activating Demo program
-    // using the `new` constructor and the `send_recv` method
-    let demo_program_id = demo_factory
-        .new(Some(42), None)
-        .with_gas_limit(gas_limit)
-        .send_recv(demo_code_id, "123")
-        .await
-        .unwrap();
-
-    let counter_client = demo_client::Counter::new(remoting.clone());
-
-    // Act
-
-    // Use generated client code for query Counter service using the `recv` method
-    let result = counter_client
-        .value()
-        .with_gas_limit(0) // Set gas_limit to 0
-        .recv(demo_program_id)
-        .await;
-
-    // Asert
-    assert!(matches!(
-        result,
-        Err(sails_rs::errors::Error::Rtl(RtlError::ReplyHasError(
-            ErrorReplyReason::Execution(SimpleExecutionError::RanOutOfGas),
-            message
-        ))) if message == "Not enough gas to handle program data"
-    ));
-}
-
-#[tokio::test]
-#[ignore = "requires run gear node on GEAR_PATH"]
-async fn value_fee_works() {
-    // Arrange
-    let (remoting, demo_code_id, _gas_limit, gear_api) = spin_up_node_with_demo_code().await;
-    let admin_id = ActorId::try_from(gear_api.account_id().encode().as_ref())
-        .expect("failed to create actor id");
-
-    let demo_factory = demo_client::DemoFactory::new(remoting.clone());
-    let program_id = demo_factory
-        .new(Some(42), None)
-        .send_recv(demo_code_id, "123")
-        .await
-        .unwrap();
-
-    let initial_balance = gear_api.free_balance(admin_id).await.unwrap();
-    let mut client = demo_client::ValueFee::new(remoting.clone());
-
-    // Act
-
-    // Use generated client code to call `do_something_and_take_fee` method with zero value
-    let result = client
-        .do_something_and_take_fee()
-        .send_recv(program_id)
-        .await
-        .unwrap();
-    assert!(!result);
-
-    // Use generated client code to call `do_something_and_take_fee` method with value
-    let result = client
-        .do_something_and_take_fee()
-        .with_value(15_000_000_000_000)
-        .send_recv(program_id)
-        .await
-        .unwrap();
-
-    assert!(result);
-    let balance = gear_api.free_balance(admin_id).await.unwrap();
-    // fee is 10_000_000_000_000 + spent gas
-    assert!(
-        initial_balance - balance > 10_000_000_000_000
-            && initial_balance - balance < 10_100_000_000_000
-    );
-}
-
-async fn spin_up_node_with_demo_code() -> (GClientRemoting, CodeId, GasUnit, GearApi) {
-    let gear_path = option_env!("GEAR_PATH");
-    if gear_path.is_none() {
-        panic!("the 'GEAR_PATH' environment variable was not set during compile time");
-    }
-    let api = GearApi::dev_from_path(gear_path.unwrap()).await.unwrap();
-    let gas_limit = api.block_gas_limit().unwrap();
-    let (code_id, _) = api.upload_code_by_path(DEMO_WASM_PATH).await.unwrap();
-    let remoting = GClientRemoting::new(api.clone());
-    (remoting, code_id, gas_limit, api)
-}
->>>>>>> fe694b64
+use demo_client::{counter::events::*, ping_pong, traits::*};
+use futures::stream::StreamExt;
+use gclient::GearApi;
+use gstd::errors::{ErrorReplyReason, SimpleExecutionError};
+use sails_rs::{calls::*, errors::RtlError, events::*, gclient::calls::*, prelude::*};
+use std::panic;
+
+const DEMO_WASM_PATH: &str = "../../../target/wasm32-unknown-unknown/debug/demo.opt.wasm";
+
+#[tokio::test]
+#[ignore = "requires run gear node on GEAR_PATH"]
+async fn counter_add_works() {
+    // Arrange
+
+    let (remoting, demo_code_id, gas_limit, ..) = spin_up_node_with_demo_code().await;
+
+    let demo_factory = demo_client::DemoFactory::new(remoting.clone());
+
+    // Use generated client code for activating Demo program
+    // using the `new` constructor and the `send_recv` method
+    let demo_program_id = demo_factory
+        .new(Some(42), None)
+        .with_gas_limit(gas_limit)
+        .send_recv(demo_code_id, "123")
+        .await
+        .unwrap();
+
+    let mut counter_client = demo_client::Counter::new(remoting.clone());
+    // Listen to Counter events
+    let mut counter_listener = demo_client::counter::events::listener(remoting.clone());
+    let mut counter_events = counter_listener.listen().await.unwrap();
+
+    // Act
+
+    // Use generated client code for calling Counter service
+    // using the `send_recv` method
+    let result = counter_client
+        .add(10)
+        .with_gas_limit(gas_limit)
+        .send_recv(demo_program_id)
+        .await
+        .unwrap();
+
+    // Asert
+
+    let event = counter_events.next().await.unwrap();
+
+    assert_eq!(result, 52);
+    assert_eq!((demo_program_id, CounterEvents::Added(10)), event);
+}
+
+#[tokio::test]
+#[ignore = "requires run gear node on GEAR_PATH"]
+async fn counter_sub_works() {
+    // Arrange
+
+    let (remoting, demo_code_id, gas_limit, ..) = spin_up_node_with_demo_code().await;
+
+    let demo_factory = demo_client::DemoFactory::new(remoting.clone());
+
+    // Use generated client code for activating Demo program
+    // using the `new` constructor and the `send`/`recv` pair
+    // of methods
+    let activation = demo_factory
+        .new(Some(42), None)
+        .with_gas_limit(gas_limit)
+        .send(demo_code_id, "123")
+        .await
+        .unwrap();
+    let demo_program_id = activation.recv().await.unwrap();
+
+    let mut counter_client = demo_client::Counter::new(remoting.clone());
+    // Listen to Counter events
+    let mut counter_listener = demo_client::counter::events::listener(remoting.clone());
+    let mut counter_events = counter_listener.listen().await.unwrap();
+
+    // Act
+
+    // Use generated client code for calling Counter service
+    // using the `send`/`recv` pair of methods
+    let response = counter_client
+        .sub(10)
+        .with_gas_limit(gas_limit)
+        .send(demo_program_id)
+        .await
+        .unwrap();
+    let result = response.recv().await.unwrap();
+
+    // Assert
+
+    let event = counter_events.next().await.unwrap();
+
+    assert_eq!(result, 32);
+    assert_eq!((demo_program_id, CounterEvents::Subtracted(10)), event);
+}
+
+#[tokio::test]
+#[ignore = "requires run gear node on GEAR_PATH"]
+async fn ping_pong_works() {
+    // Arrange
+
+    let (remoting, demo_code_id, gas_limit, ..) = spin_up_node_with_demo_code().await;
+
+    let demo_factory = demo_client::DemoFactory::new(remoting.clone());
+
+    // Use generated client code for activating Demo program
+    // using the `default` constructor and the `send_recv` method
+    let demo_program_id = demo_factory
+        .default()
+        .with_gas_limit(gas_limit)
+        .send_recv(demo_code_id, "123")
+        .await
+        .unwrap();
+
+    // Use generated `io` module for encoding/decoding calls and replies
+    // and send/receive bytes using `gclient` native means (remoting is just a wrapper)
+    let ping_call_payload = ping_pong::io::Ping::encode_call("ping".into());
+
+    // Act
+
+    let ping_reply_payload = remoting
+        .message(
+            demo_program_id,
+            ping_call_payload,
+            Some(gas_limit),
+            0,
+            GClientArgs::default(),
+        )
+        .await
+        .unwrap()
+        .await
+        .unwrap();
+
+    let ping_reply = ping_pong::io::Ping::decode_reply(ping_reply_payload).unwrap();
+
+    // Assert
+
+    assert_eq!(ping_reply, Ok("pong".to_string()));
+}
+
+#[tokio::test]
+#[ignore = "requires run gear node on GEAR_PATH"]
+async fn demo_returns_not_enough_gas_on_activation() {
+    // Arrange
+
+    let (remoting, demo_code_id, ..) = spin_up_node_with_demo_code().await;
+
+    let demo_factory = demo_client::DemoFactory::new(remoting.clone());
+
+    // Act
+
+    let activation_result = demo_factory
+        .default()
+        .with_gas_limit(0)
+        .send_recv(demo_code_id, "123")
+        .await;
+
+    // Assert
+
+    assert!(matches!(
+        activation_result,
+        Err(sails_rs::errors::Error::Rtl(
+            RtlError::ReplyHasErrorString(s)
+        )) if s.as_str() == "Not enough gas to handle program data"
+    ));
+}
+
+#[tokio::test]
+#[ignore = "requires run gear node on GEAR_PATH"]
+async fn counter_query_works() {
+    // Arrange
+
+    let (remoting, demo_code_id, gas_limit, ..) = spin_up_node_with_demo_code().await;
+
+    let demo_factory = demo_client::DemoFactory::new(remoting.clone());
+
+    // Use generated client code for activating Demo program
+    // using the `new` constructor and the `send_recv` method
+    let demo_program_id = demo_factory
+        .new(Some(42), None)
+        .with_gas_limit(gas_limit)
+        .send_recv(demo_code_id, "123")
+        .await
+        .unwrap();
+
+    let counter_client = demo_client::Counter::new(remoting.clone());
+
+    // Act
+
+    // Use generated client code for query Counter service using the `recv` method
+    let result = counter_client.value().recv(demo_program_id).await.unwrap();
+
+    // Asert
+    assert_eq!(result, 42);
+}
+
+#[tokio::test]
+#[ignore = "requires run gear node on GEAR_PATH"]
+async fn counter_query_not_enough_gas() {
+    // Arrange
+
+    let (remoting, demo_code_id, gas_limit, ..) = spin_up_node_with_demo_code().await;
+
+    let demo_factory = demo_client::DemoFactory::new(remoting.clone());
+
+    // Use generated client code for activating Demo program
+    // using the `new` constructor and the `send_recv` method
+    let demo_program_id = demo_factory
+        .new(Some(42), None)
+        .with_gas_limit(gas_limit)
+        .send_recv(demo_code_id, "123")
+        .await
+        .unwrap();
+
+    let counter_client = demo_client::Counter::new(remoting.clone());
+
+    // Act
+
+    // Use generated client code for query Counter service using the `recv` method
+    let result = counter_client
+        .value()
+        .with_gas_limit(0) // Set gas_limit to 0
+        .recv(demo_program_id)
+        .await;
+
+    // Asert
+    assert!(matches!(
+        result,
+        Err(sails_rs::errors::Error::Rtl(RtlError::ReplyHasError(
+            ErrorReplyReason::Execution(SimpleExecutionError::RanOutOfGas),
+            message
+        ))) if message == "Not enough gas to handle program data"
+    ));
+}
+
+#[tokio::test]
+#[ignore = "requires run gear node on GEAR_PATH"]
+async fn value_fee_works() {
+    // Arrange
+    let (remoting, demo_code_id, _gas_limit, gear_api) = spin_up_node_with_demo_code().await;
+    let admin_id = ActorId::try_from(gear_api.account_id().encode().as_ref())
+        .expect("failed to create actor id");
+
+    let demo_factory = demo_client::DemoFactory::new(remoting.clone());
+    let program_id = demo_factory
+        .new(Some(42), None)
+        .send_recv(demo_code_id, "123")
+        .await
+        .unwrap();
+
+    let initial_balance = gear_api.free_balance(admin_id).await.unwrap();
+    let mut client = demo_client::ValueFee::new(remoting.clone());
+
+    // Act
+
+    // Use generated client code to call `do_something_and_take_fee` method with zero value
+    let result = client
+        .do_something_and_take_fee()
+        .send_recv(program_id)
+        .await
+        .unwrap();
+    assert!(!result);
+
+    // Use generated client code to call `do_something_and_take_fee` method with value
+    let result = client
+        .do_something_and_take_fee()
+        .with_value(15_000_000_000_000)
+        .send_recv(program_id)
+        .await
+        .unwrap();
+
+    assert!(result);
+    let balance = gear_api.free_balance(admin_id).await.unwrap();
+    // fee is 10_000_000_000_000 + spent gas
+    assert!(
+        initial_balance - balance > 10_000_000_000_000
+            && initial_balance - balance < 10_100_000_000_000
+    );
+}
+
+async fn spin_up_node_with_demo_code() -> (GClientRemoting, CodeId, GasUnit, GearApi) {
+    let gear_path = option_env!("GEAR_PATH");
+    if gear_path.is_none() {
+        panic!("the 'GEAR_PATH' environment variable was not set during compile time");
+    }
+    let api = GearApi::dev_from_path(gear_path.unwrap()).await.unwrap();
+    let gas_limit = api.block_gas_limit().unwrap();
+    let (code_id, _) = api.upload_code_by_path(DEMO_WASM_PATH).await.unwrap();
+    let remoting = GClientRemoting::new(api.clone());
+    (remoting, code_id, gas_limit, api)
+}