[package]
name = "demo-client"
version = "0.1.0"
edition = "2021"

[dependencies]
<<<<<<< HEAD
mockall = { workspace = true, optional = true }
sails.workspace = true
=======
sails-rs.workspace = true
>>>>>>> 18a8d334

[build-dependencies]
demo = { path = "../app" }
sails-client-gen.workspace = true
sails-idl-gen.workspace = true

[features]
std = []
mockall = ["std", "sails/mockall", "dep:mockall"]<|MERGE_RESOLUTION|>--- conflicted
+++ resolved
@@ -4,12 +4,8 @@
 edition = "2021"
 
 [dependencies]
-<<<<<<< HEAD
 mockall = { workspace = true, optional = true }
-sails.workspace = true
-=======
 sails-rs.workspace = true
->>>>>>> 18a8d334
 
 [build-dependencies]
 demo = { path = "../app" }
@@ -18,4 +14,4 @@
 
 [features]
 std = []
-mockall = ["std", "sails/mockall", "dep:mockall"]+mockall = ["std", "sails-rs/mockall", "dep:mockall"]