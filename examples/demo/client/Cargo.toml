[package]
name = "demo-client"
version = "0.1.0"
edition = "2021"

[dependencies]
mockall = { workspace = true, optional = true }
sails.workspace = true

[build-dependencies]
<<<<<<< HEAD
demo = { path = "../wasm" }
sails-client-gen.workspace = true

[features]
std = []
mockall = ["std", "sails/mockall", "dep:mockall"]
=======
demo = { path = "../app" }
sails-client-gen.workspace = true
sails-idl-gen.workspace = true
>>>>>>> 054a6225
<|MERGE_RESOLUTION|>--- conflicted
+++ resolved
@@ -8,15 +8,10 @@
 sails.workspace = true
 
 [build-dependencies]
-<<<<<<< HEAD
-demo = { path = "../wasm" }
+demo = { path = "../app" }
 sails-client-gen.workspace = true
+sails-idl-gen.workspace = true
 
 [features]
 std = []
-mockall = ["std", "sails/mockall", "dep:mockall"]
-=======
-demo = { path = "../app" }
-sails-client-gen.workspace = true
-sails-idl-gen.workspace = true
->>>>>>> 054a6225
+mockall = ["std", "sails/mockall", "dep:mockall"]