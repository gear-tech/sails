--- conflicted
+++ resolved
@@ -12,11 +12,8 @@
 sails-idl-gen.workspace = true
 
 [dev-dependencies]
-<<<<<<< HEAD
 futures.workspace = true
-=======
 gclient.workspace = true
->>>>>>> d4154539
 gtest.workspace = true
 demo-client = { path = "../client" }
 sails-rtl.workspace = true
