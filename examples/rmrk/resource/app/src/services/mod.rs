use crate::catalogs::traits::RmrkCatalog;
use errors::{Error, Result};
use resources::{ComposedResource, PartId, Resource, ResourceId};
use sails_rtl::{
    calls::Call,
    collections::HashMap,
    gstd::{calls::GStdArgs, gservice, ExecContext},
    prelude::*,
};

pub mod errors;
pub mod resources;

static mut RESOURCE_STORAGE_DATA: Option<ResourceStorageData> = None;

static mut RESOURCE_STORAGE_ADMIN: Option<ActorId> = None;

#[derive(Default)]
struct ResourceStorageData {
    resources: HashMap<ResourceId, Resource>,
}

#[derive(TypeInfo, Encode)]
pub enum ResourceStorageEvent {
    ResourceAdded {
        resource_id: ResourceId,
    },
    PartAdded {
        resource_id: ResourceId,
        part_id: PartId,
    },
}

pub struct ResourceStorage<TExecContext, TCatalogClient> {
    exec_context: TExecContext,
    catalog_client: TCatalogClient,
}

#[gservice(events = ResourceStorageEvent)]
impl<TExecContext, TCatalogClient> ResourceStorage<TExecContext, TCatalogClient>
where
    TExecContext: ExecContext,
    TCatalogClient: RmrkCatalog<GStdArgs>,
{
    pub fn seed(exec_context: TExecContext) {
        unsafe {
            RESOURCE_STORAGE_DATA = Some(ResourceStorageData::default());
            RESOURCE_STORAGE_ADMIN = Some(exec_context.actor_id());
        }
    }

    pub fn new(exec_context: TExecContext, catalog_client: TCatalogClient) -> Self {
        Self {
            exec_context,
            catalog_client,
        }
    }

    pub fn add_resource_entry(
        &mut self,
        resource_id: ResourceId,
        resource: Resource,
    ) -> Result<(ResourceId, Resource)> {
        self.require_admin()?;

        if resource_id == 0 {
            return Err(Error::ZeroResourceId);
        }

        if self
            .data_mut()
            .resources
            .insert(resource_id, resource.clone())
            .is_some()
        {
            return Err(Error::ResourceAlreadyExists);
        }

        self.notify_on(ResourceStorageEvent::ResourceAdded { resource_id })
            .unwrap();

        Ok((resource_id, resource))
    }

    pub async fn add_part_to_resource(
        &mut self,
        resource_id: ResourceId,
        part_id: PartId,
    ) -> Result<PartId> {
        self.require_admin()?;

        let resource = self
            .data_mut()
            .resources
            .get_mut(&resource_id)
            .ok_or(Error::ResourceNotFound)?;

        if let Resource::Composed(ComposedResource { base, parts, .. }) = resource {
            let part_call = self
                .catalog_client
                .part(part_id)
                .publish(*base)
                .await
                .unwrap();
            let part_reply = part_call.reply().await.unwrap();
            if part_reply.is_none() {
                return Err(Error::PartNotFound);
            }
            parts.push(part_id);
        } else {
            return Err(Error::WrongResourceType);
        }

        self.notify_on(ResourceStorageEvent::PartAdded {
            resource_id,
            part_id,
        })
        .unwrap();

        Ok(part_id)
    }

    pub fn resource(&self, resource_id: ResourceId) -> Result<Resource> {
        self.data()
            .resources
            .get(&resource_id)
            .cloned()
            .ok_or(Error::ResourceNotFound)
    }

    fn require_admin(&self) -> Result<()> {
        if self.exec_context.actor_id() != resource_storage_admin() {
            return Err(Error::NotAuthorized);
        }
        Ok(())
    }

    fn data(&self) -> &'static ResourceStorageData {
        unsafe { RESOURCE_STORAGE_DATA.as_ref().unwrap() }
    }

    fn data_mut(&mut self) -> &'static mut ResourceStorageData {
        unsafe { RESOURCE_STORAGE_DATA.as_mut().unwrap() }
    }
}

fn resource_storage_admin() -> ActorId {
    unsafe { RESOURCE_STORAGE_ADMIN.unwrap() }
}

#[cfg(test)]
mod tests {
    use core::marker::PhantomData;

    use super::*;
    use crate::catalogs::{Error, Part};
    use resources::BasicResource;
    use sails_rtl::{
        calls::{Remoting, RemotingAction},
        collections::BTreeMap,
<<<<<<< HEAD
        gstd::events::mocks::MockEventTrigger,
=======
        gstd::calls::GStdRemoting,
        ActorId,
>>>>>>> dcb9479d
    };

    #[test]
    fn test_add_resource_entry() {
        ResourceStorage::<ExecContextMock, MockCatalogClient<GStdRemoting, GStdArgs>>::seed(
            ExecContextMock {
                actor_id: 1.into(),
                message_id: 1.into(),
            },
        );
        let mut resource_storage = ResourceStorage::new(
            ExecContextMock {
                actor_id: 1.into(),
                message_id: 1.into(),
            },
            MockCatalogClient::<GStdRemoting, GStdArgs> {
                _r: PhantomData,
                _a: PhantomData,
            },
        );
        let resource = Resource::Basic(BasicResource {
            src: "src".to_string(),
            thumb: None,
            metadata_uri: "metadata_uri".to_string(),
        });
        let (actual_resource_id, actual_resource) = resource_storage
            .add_resource_entry(1, resource.clone())
            .unwrap();
        assert_eq!(actual_resource_id, 1);
        assert_eq!(actual_resource, resource);
    }

    struct ExecContextMock {
        actor_id: ActorId,
        message_id: MessageId,
    }

    impl ExecContext for ExecContextMock {
        fn actor_id(&self) -> ActorId {
            self.actor_id
        }

        fn message_id(&self) -> MessageId {
            self.message_id
        }
    }

    struct MockCatalogClient<R: Remoting<A>, A> {
        _r: PhantomData<R>,
        _a: PhantomData<A>,
    }

    #[allow(refining_impl_trait)]
    impl<R, A> RmrkCatalog<A> for MockCatalogClient<R, A>
    where
        R: Remoting<A>,
        A: Default,
    {
        fn add_parts(
            &mut self,
            _parts: BTreeMap<u32, Part>,
        ) -> RemotingAction<R, A, Result<BTreeMap<u32, Part>, Error>> {
            unimplemented!()
        }

        fn remove_parts(
            &mut self,
            _part_ids: Vec<u32>,
        ) -> RemotingAction<R, A, Result<Vec<u32>, Error>> {
            unimplemented!()
        }

        fn add_equippables(
            &mut self,
            _part_id: u32,
            _collection_ids: Vec<ActorId>,
        ) -> RemotingAction<R, A, Result<(u32, Vec<ActorId>), Error>> {
            unimplemented!()
        }

        fn remove_equippable(
            &mut self,
            _part_id: u32,
            _collection_id: ActorId,
        ) -> RemotingAction<R, A, Result<(u32, ActorId), Error>> {
            unimplemented!()
        }

        fn reset_equippables(&mut self, _part_id: u32) -> RemotingAction<R, A, Result<(), Error>> {
            unimplemented!()
        }

        fn set_equippables_to_all(
            &mut self,
            _part_id: u32,
        ) -> RemotingAction<R, A, Result<(), Error>> {
            unimplemented!()
        }

        fn part(&self, _part_id: u32) -> RemotingAction<R, A, Option<Part>> {
            unimplemented!()
        }

        fn equippable(
            &self,
            _part_id: u32,
            _collection_id: ActorId,
        ) -> RemotingAction<R, A, Result<bool, Error>> {
            unimplemented!()
        }
    }
}<|MERGE_RESOLUTION|>--- conflicted
+++ resolved
@@ -158,12 +158,8 @@
     use sails_rtl::{
         calls::{Remoting, RemotingAction},
         collections::BTreeMap,
-<<<<<<< HEAD
-        gstd::events::mocks::MockEventTrigger,
-=======
         gstd::calls::GStdRemoting,
         ActorId,
->>>>>>> dcb9479d
     };
 
     #[test]
