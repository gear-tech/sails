--- conflicted
+++ resolved
@@ -22,8 +22,8 @@
 
 // Service event type definition
 #[derive(TypeInfo, Encode)]
-#[codec(crate = sails::scale_codec)]
-#[scale_info(crate = sails::scale_info)]
+#[codec(crate = sails_rs::scale_codec)]
+#[scale_info(crate = sails_rs::scale_info)]
 pub enum ResourceStorageEvent {
     ResourceAdded {
         resource_id: ResourceId,
@@ -168,10 +168,9 @@
 #[cfg(test)]
 mod tests {
     use super::*;
-<<<<<<< HEAD
     use crate::catalogs::{mockall::MockRmrkCatalog, FixedPart, Part};
     use resources::ComposedResource;
-    use sails::{gstd::calls::GStdArgs, mockall::MockQuery, ActorId};
+    use sails_rs::{gstd::calls::GStdArgs, mockall::MockQuery, ActorId};
 
     #[tokio::test]
     async fn test_add_resource_entry() {
@@ -179,25 +178,6 @@
             actor_id: 1.into(),
             message_id: 1.into(),
         });
-=======
-    use crate::catalogs::{Error, Part};
-    use resources::BasicResource;
-    use sails_rs::{
-        calls::{Action, Call, Remoting, Reply},
-        collections::BTreeMap,
-        gstd::calls::GStdRemoting,
-        ActorId,
-    };
-
-    #[test]
-    fn test_add_resource_entry() {
-        ResourceStorage::<ExecContextMock, MockCatalogClient<GStdRemoting>>::seed(
-            ExecContextMock {
-                actor_id: 1.into(),
-                message_id: 1.into(),
-            },
-        );
->>>>>>> 18a8d334
         let mut resource_storage = ResourceStorage::new(
             ExecContextMock {
                 actor_id: 1.into(),
@@ -254,177 +234,4 @@
             self.message_id
         }
     }
-<<<<<<< HEAD
-=======
-
-    struct MockCatalogClient<R: Remoting> {
-        _r: PhantomData<R>,
-    }
-
-    struct MockCall<A, R> {
-        _r: PhantomData<R>,
-        _a: PhantomData<A>,
-    }
-
-    impl<A, R> MockCall<A, R> {
-        pub fn new() -> Self {
-            Self {
-                _r: PhantomData,
-                _a: PhantomData,
-            }
-        }
-    }
-
-    impl<A, R> Call for MockCall<A, R> {
-        type Output = R;
-
-        async fn send(
-            self,
-            _target: ActorId,
-        ) -> sails_rs::errors::Result<impl Reply<Output = Self::Output>> {
-            Ok(MockReply::<R>::new())
-        }
-    }
-
-    impl<A, R> Action for MockCall<A, R> {
-        type Args = A;
-
-        fn with_value(self, _value: ValueUnit) -> Self {
-            todo!()
-        }
-
-        fn with_args(self, _args: A) -> Self {
-            todo!()
-        }
-
-        fn value(&self) -> ValueUnit {
-            todo!()
-        }
-
-        fn args(&self) -> &A {
-            todo!()
-        }
-    }
-
-    struct MockReply<R> {
-        _r: PhantomData<R>,
-    }
-
-    impl<R> MockReply<R> {
-        pub fn new() -> Self {
-            Self { _r: PhantomData }
-        }
-    }
-
-    impl<R> Reply for MockReply<R> {
-        type Output = R;
-
-        async fn recv(self) -> sails_rs::errors::Result<Self::Output> {
-            unimplemented!()
-        }
-    }
-
-    #[derive(Default)]
-    struct MockQuery<A, R> {
-        _r: PhantomData<R>,
-        _a: PhantomData<A>,
-    }
-
-    impl<A, R> MockQuery<A, R> {
-        pub fn new() -> Self {
-            Self {
-                _r: PhantomData,
-                _a: PhantomData,
-            }
-        }
-    }
-
-    impl<A, R> Query for MockQuery<A, R> {
-        async fn recv(self, _target: ActorId) -> sails_rs::errors::Result<R> {
-            unimplemented!()
-        }
-
-        type Output = R;
-    }
-
-    impl<A, R> Action for MockQuery<A, R> {
-        fn with_value(self, _value: ValueUnit) -> Self {
-            todo!()
-        }
-
-        fn with_args(self, _args: A) -> Self {
-            todo!()
-        }
-
-        fn value(&self) -> ValueUnit {
-            todo!()
-        }
-
-        fn args(&self) -> &A {
-            todo!()
-        }
-
-        type Args = A;
-    }
-
-    impl<R: Remoting> RmrkCatalog for MockCatalogClient<R> {
-        type Args = R::Args;
-
-        fn add_parts(
-            &mut self,
-            _parts: BTreeMap<u32, Part>,
-        ) -> impl Call<Output = Result<BTreeMap<u32, Part>, Error>, Args = R::Args> {
-            MockCall::new()
-        }
-
-        fn remove_parts(
-            &mut self,
-            _part_ids: Vec<u32>,
-        ) -> impl Call<Output = Result<Vec<u32>, Error>, Args = R::Args> {
-            MockCall::new()
-        }
-
-        fn add_equippables(
-            &mut self,
-            _part_id: u32,
-            _collection_ids: Vec<ActorId>,
-        ) -> impl Call<Output = Result<(u32, Vec<ActorId>), Error>, Args = R::Args> {
-            MockCall::new()
-        }
-
-        fn remove_equippable(
-            &mut self,
-            _part_id: u32,
-            _collection_id: ActorId,
-        ) -> impl Call<Output = Result<(u32, ActorId), Error>, Args = R::Args> {
-            MockCall::new()
-        }
-
-        fn reset_equippables(
-            &mut self,
-            _part_id: u32,
-        ) -> impl Call<Output = Result<(), Error>, Args = R::Args> {
-            MockCall::new()
-        }
-
-        fn set_equippables_to_all(
-            &mut self,
-            _part_id: u32,
-        ) -> impl Call<Output = Result<(), Error>, Args = R::Args> {
-            MockCall::new()
-        }
-
-        fn part(&self, _part_id: u32) -> impl Query<Output = Option<Part>, Args = R::Args> {
-            MockQuery::new()
-        }
-
-        fn equippable(
-            &self,
-            _part_id: u32,
-            _collection_id: ActorId,
-        ) -> impl Query<Output = Result<bool, Error>, Args = R::Args> {
-            MockQuery::new()
-        }
-    }
->>>>>>> 18a8d334
 }