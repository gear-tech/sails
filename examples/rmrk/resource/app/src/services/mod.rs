--- conflicted
+++ resolved
@@ -99,11 +99,7 @@
             let part = self
                 .catalog_client
                 .part(part_id)
-<<<<<<< HEAD
-                .execute(*base)
-=======
                 .send_recv(*base)
->>>>>>> e04b3f66
                 .await
                 .unwrap();
             if part.is_none() {
