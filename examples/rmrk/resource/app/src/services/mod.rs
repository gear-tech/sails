--- conflicted
+++ resolved
@@ -159,11 +159,6 @@
     use sails_rtl::{
         calls::{Remoting, RemotingAction},
         collections::BTreeMap,
-<<<<<<< HEAD
-        gstd::events::mocks::EventNotifier,
-=======
-        ActorId,
->>>>>>> 0b8069d3
     };
 
     #[test]
