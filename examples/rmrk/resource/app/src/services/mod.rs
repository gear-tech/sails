--- conflicted
+++ resolved
@@ -242,11 +242,7 @@
     }
 
     impl<A, R> Call<A, R> for MockCall<A, R> {
-<<<<<<< HEAD
-        async fn send(self, _target: ActorId) -> sails::errors::Result<impl Reply<R>> {
-=======
         async fn send(self, _target: ActorId) -> sails::errors::Result<impl Reply<T = R>> {
->>>>>>> 23b72615
             Ok(MockReply::<R>::new())
         }
     }
@@ -279,14 +275,9 @@
         }
     }
 
-<<<<<<< HEAD
-    impl<R> Reply<R> for MockReply<R> {
-        async fn recv(self) -> sails::errors::Result<R> {
-=======
     impl<R> Reply for MockReply<R> {
         type T = R;
         async fn recv(self) -> sails::errors::Result<Self::T> {
->>>>>>> 23b72615
             unimplemented!()
         }
     }
