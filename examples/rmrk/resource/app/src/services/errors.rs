--- conflicted
+++ resolved
@@ -1,14 +1,10 @@
-<<<<<<< HEAD
-use sails::prelude::*;
-=======
-use sails_rs::{Decode, Encode, Result as RtlResult, TypeInfo};
->>>>>>> 18a8d334
+use sails_rs::prelude::*;
 
-pub type Result<T, E = Error> = sails::Result<T, E>;
+pub type Result<T, E = Error> = sails_rs::Result<T, E>;
 
 #[derive(Encode, Decode, TypeInfo, Debug)]
-#[codec(crate = sails::scale_codec)]
-#[scale_info(crate = sails::scale_info)]
+#[codec(crate = sails_rs::scale_codec)]
+#[scale_info(crate = sails_rs::scale_info)]
 pub enum Error {
     NotAuthorized,
     ZeroResourceId,
