--- conflicted
+++ resolved
@@ -26,13 +26,8 @@
       - name: Checkout
         uses: actions/checkout@v4
 
-<<<<<<< HEAD
       - name: "Install: NodeJS 20.x"
-        uses: actions/setup-node@v3
-=======
-      - name: "Install: NodeJS 18.x"
         uses: actions/setup-node@v4
->>>>>>> 72254cb9
         with:
           node-version: 20.x
 
