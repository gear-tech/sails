--- conflicted
+++ resolved
@@ -38,15 +38,7 @@
 
       - name: Generate MyDemo via CLI
         run: |
-<<<<<<< HEAD
-          TEMPLATES_BRANCH=${{ inputs.sources_ref }}
-          TEMPLATES_BRANCH=${TEMPLATES_BRANCH:-${GITHUB_HEAD_REF:-${GITHUB_REF#refs/heads/}}}
-          echo "TEMPLATES_BRANCH: $TEMPLATES_BRANCH"
-          mkdir ~/tmp
-          SAILS_CLI_TEMPLATES_BRANCH=${TEMPLATES_BRANCH} ./target/debug/cargo-sails sails program ~/tmp --name my-demo
-=======
           ./target/debug/cargo-sails sails new ~/tmp/my-demo --name my-demo --sails-path ./rs
->>>>>>> c9b5aa3e
 
       - name: Run Tests on MyDemo
         run: |
