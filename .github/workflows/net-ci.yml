--- conflicted
+++ resolved
@@ -16,13 +16,8 @@
       - 'Sales.Net.sln'
 
 jobs:
-<<<<<<< HEAD
   build_test:
-    name: Build & Test
-=======
-  build-test:
     name: Test Managed Code
->>>>>>> bd6bf349
     runs-on: ubuntu-latest
     permissions:
       packages: read
@@ -39,21 +34,8 @@
         with:
           dotnet-version: 8.0.x
 
-      - name: Set Up NuGet Sources
-        run: |
-<<<<<<< HEAD
-          NUGET_SOURCE_URL="https://nuget.pkg.github.com/${{ github.repository_owner }}/index.json"
-          dotnet nuget remove source ${{ github.repository_owner }}-github || true
-          dotnet nuget add source $NUGET_SOURCE_URL \
-            --name ${{ github.repository_owner }}-github \
-            --username "${{ github.workflow }}" \
-            --password ${{ secrets.GITHUB_TOKEN }} \
-            --store-password-in-clear-text
-
       - name: Restore Solution
         run: |
-=======
->>>>>>> bd6bf349
           dotnet restore
 
       - name: Build Solution
