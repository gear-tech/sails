--- conflicted
+++ resolved
@@ -2,14 +2,10 @@
 
 on:
   push:
-<<<<<<< HEAD
     branches: [master]
-=======
-    branches: [ master ]
     paths-ignore:
       - 'net/**'
       - 'Sails.Net.sln'
->>>>>>> 9b8a7f09
   pull_request:
     paths-ignore:
       - 'net/**'
