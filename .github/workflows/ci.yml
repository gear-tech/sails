--- conflicted
+++ resolved
@@ -50,13 +50,6 @@
       - name: Check IDL Parser For WASM With Clippy
         run: cargo clippy --manifest-path=idl-parser/Cargo.toml --all-targets --locked --target=wasm32-unknown-unknown -- -D warnings
 
-<<<<<<< HEAD
-      - name: "Download Gear node"
-        run: |
-          sudo wget -O ./gear https://github.com/gear-tech/gear/releases/download/build/gear
-          chmod +x gear
-          sudo mv gear /usr/bin/
-=======
   test:
     name: Run Tests
     runs-on: ubuntu-latest
@@ -85,7 +78,6 @@
         run: |
           sudo wget -c https://github.com/WebAssembly/binaryen/releases/download/$BINARYEN_VERSION/binaryen-$BINARYEN_VERSION-x86_64-linux.tar.gz -O - | sudo tar -xz -C .
           sudo cp binaryen-$BINARYEN_VERSION/bin/wasm-opt /usr/bin/
->>>>>>> 4664b342
 
       - name: Run Tests
         run: cargo test --workspace --all-targets --locked --no-fail-fast