--- conflicted
+++ resolved
@@ -14,14 +14,10 @@
   }
 
   public generate() {
-<<<<<<< HEAD
     this._out.line('declare global {').increaseIndent();
-    for (const { name, def } of this._program.types) {
-=======
     for (const { name, def, docs } of this._program.types) {
       this._out.lines(formatDocs(docs), false)
 
->>>>>>> 108d51ea
       if (def.isStruct) {
         this.generateStruct(name, def);
       } else if (def.isEnum) {
