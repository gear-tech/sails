import { TypeRegistry } from '@polkadot/types/create';
import { u8aToHex } from '@polkadot/util';
import { HexString, UserMessageSent } from '@gear-js/api';

import { Program, Service, TypeDef, WasmParser } from './parser/index.js';
import { getScaleCodecDef } from './utils/types.js';
import { getFnNamePrefix, getServiceNamePrefix } from 'utils/prefix.js';

const ZERO_ADDRESS = u8aToHex(new Uint8Array(32));

interface SailsService {
  functions: Record<string, SailsServiceFunc>;
  events: Record<string, SailsServiceEvent>;
}

interface SailsServiceFunc {
  args: { name: string; type: any }[];
  returnType: any;
  isQuery: boolean;
<<<<<<< HEAD
  encodePayload: (...args: any[]) => Uint8Array;
  decodePayload: <T extends any = any>(bytes: string | Uint8Array) => T;
  decodeResult: <T extends any = any>(result: string | Uint8Array) => T;
=======
  encodePayload: (...args: any[]) => HexString;
  decodePayload: <T>(bytes: HexString) => T;
  decodeResult: <T>(result: HexString) => T;
>>>>>>> 26094abf
}

interface SailsServiceEvent {
  type: any;
  is: (event: UserMessageSent) => boolean;
  decode: (payload: HexString) => any;
}

interface SailsCtorFunc {
  args: { name: string; type: any }[];
  encodePayload: (...args: any[]) => Uint8Array;
  decodePayload: <T>(bytes: HexString) => T;
}

export class Sails {
  private _parser: WasmParser;
  private _program: Program;
  private _scaleTypes: Record<string, any>;
  private _registry: TypeRegistry;

  constructor(parser: WasmParser) {
    this._parser = parser;
  }

  /** #### Create new Sails instance */
  static async new() {
    const parser = new WasmParser();
    return new Sails(await parser.init());
  }

  /**
   * ### Parse IDL from string
   * @param idl - IDL string
   */
  parseIdl(idl: string) {
    this._program = this._parser.parse(idl);
    this.generateScaleCodeTypes();
    return this;
  }

  private generateScaleCodeTypes() {
    const scaleTypes: Record<string, any> = {};

    for (const type of this._program.types) {
      scaleTypes[type.name] = getScaleCodecDef(type.def);
    }

    this._registry = new TypeRegistry();
    this._registry.setKnownTypes({ types: scaleTypes });
    this._registry.register(scaleTypes);

    this._scaleTypes = scaleTypes;
  }

  /** #### Scale code types from the parsed IDL */
  get scaleCodecTypes() {
    if (!this._program) {
      throw new Error('IDL not parsed');
    }

    return this._scaleTypes;
  }

  /** #### Registry with registered types from the parsed IDL */
  get registry() {
    if (!this._program) {
      throw new Error('IDL not parsed');
    }

    return this._registry;
  }

  private _getFunctions(service: Service): Record<string, SailsServiceFunc> {
    const funcs: Record<string, SailsServiceFunc> = {};

    for (const func of service.funcs) {
      const params = func.params.map((p) => ({ name: p.name, type: getScaleCodecDef(p.def) }));
      const returnType = getScaleCodecDef(func.def);
      funcs[func.name] = {
        args: params,
        returnType,
        isQuery: func.isQuery,
        encodePayload: (...args): HexString => {
          if (args.length !== args.length) {
            throw new Error(`Expected ${params.length} arguments, but got ${args.length}`);
          }

          const payload = this.registry.createType(`(String, String, ${params.map((p) => p.type).join(', ')})`, [
            service.name,
            func.name,
            ...args,
          ]);

          return payload.toHex();
        },
<<<<<<< HEAD
        decodePayload: <T extends any = any>(bytes: Uint8Array | string): T => {
          const payload = this.registry.createType(`(String, String, ${params.map((p) => p.type).join(', ')})`, bytes);
          return payload[2].toJSON() as T;
        },
        decodeResult: <T extends any = any>(result: Uint8Array | string): T => {
=======
        decodePayload: <T = any>(bytes: HexString) => {
          const payload = this.registry.createType(`(String, String, ${params.map((p) => p.type).join(', ')})`, bytes);
          return payload[2].toJSON() as T;
        },
        decodeResult: <T = any>(result: HexString) => {
>>>>>>> 26094abf
          const payload = this.registry.createType(`(String, String, ${returnType})`, result);
          return payload[2].toJSON() as T;
        },
      };
    }

    return funcs;
  }

  private _getEvents(service: Service): Record<string, SailsServiceEvent> {
    const events: Record<string, SailsServiceEvent> = {};

    for (const event of service.events) {
      const t = event.def ? getScaleCodecDef(event.def) : 'Null';
      const typeStr = event.def ? getScaleCodecDef(event.def, true) : 'Null';
      events[event.name] = {
        type: t,
        is: ({ data: { message } }: UserMessageSent) => {
          if (!message.destination.eq(ZERO_ADDRESS)) {
            return false;
          }

          if (getServiceNamePrefix(message.payload.toHex()) !== service.name) {
            return false;
          }

          if (getFnNamePrefix(message.payload.toHex()) !== event.name) {
            return false;
          }

          return true;
        },
        decode: (payload: HexString) => {
          const data = this.registry.createType(`(String, String, ${typeStr})`, payload);
          return data[2].toJSON();
        },
      };
    }

    return events;
  }

  /** #### Services with functions and events from the parsed IDL */
  get services(): Record<string, SailsService> {
    if (!this._program) {
      throw new Error('IDL is not parsed');
    }

    const services = {};

    for (const service of this._program.services) {
      services[service.name] = {
        functions: this._getFunctions(service),
        events: this._getEvents(service),
      };
    }

    return services;
  }

  /** #### Constructor functions with arguments from the parsed IDL */
  get ctors() {
    if (!this._program) {
      throw new Error('IDL not parsed');
    }

    const ctor = this._program.ctor;

    if (!ctor) {
      return null;
    }

    const funcs: Record<string, SailsCtorFunc> = {};

    for (const func of ctor.funcs) {
      const params = func.params.map((p) => ({ name: p.name, type: getScaleCodecDef(p.def) }));
      funcs[func.name] = {
        args: params,
        encodePayload: (...args): Uint8Array => {
          if (args.length !== args.length) {
            throw new Error(`Expected ${params.length} arguments, but got ${args.length}`);
          }

          const payload = this.registry.createType(`(String, ${params.map((p) => p.type).join(', ')})`, [
            func.name,
            ...args,
          ]);

          return payload.toU8a();
        },
        decodePayload: <T = any>(bytes: Uint8Array | string) => {
          const payload = this.registry.createType(`(String, ${params.map((p) => p.type).join(', ')})`, bytes);
          return payload[1].toJSON() as T;
        },
      };
    }

    return funcs;
  }

  /** #### Parsed IDL */
  get program() {
    if (!this._program) {
      throw new Error('IDL is not parsed');
    }

    return this._program;
  }

  /** #### Get type definition by name */
  getTypeDef(name: string): TypeDef {
    return this.program.getTypeByName(name).def;
  }
}<|MERGE_RESOLUTION|>--- conflicted
+++ resolved
@@ -17,15 +17,9 @@
   args: { name: string; type: any }[];
   returnType: any;
   isQuery: boolean;
-<<<<<<< HEAD
-  encodePayload: (...args: any[]) => Uint8Array;
-  decodePayload: <T extends any = any>(bytes: string | Uint8Array) => T;
-  decodeResult: <T extends any = any>(result: string | Uint8Array) => T;
-=======
   encodePayload: (...args: any[]) => HexString;
-  decodePayload: <T>(bytes: HexString) => T;
-  decodeResult: <T>(result: HexString) => T;
->>>>>>> 26094abf
+  decodePayload: <T extends any = any>(bytes: HexString) => T;
+  decodeResult: <T extends any = any>(result: HexString) => T;
 }
 
 interface SailsServiceEvent {
@@ -36,7 +30,7 @@
 
 interface SailsCtorFunc {
   args: { name: string; type: any }[];
-  encodePayload: (...args: any[]) => Uint8Array;
+  encodePayload: (...args: any[]) => HexString;
   decodePayload: <T>(bytes: HexString) => T;
 }
 
@@ -121,19 +115,11 @@
 
           return payload.toHex();
         },
-<<<<<<< HEAD
-        decodePayload: <T extends any = any>(bytes: Uint8Array | string): T => {
-          const payload = this.registry.createType(`(String, String, ${params.map((p) => p.type).join(', ')})`, bytes);
-          return payload[2].toJSON() as T;
-        },
-        decodeResult: <T extends any = any>(result: Uint8Array | string): T => {
-=======
         decodePayload: <T = any>(bytes: HexString) => {
           const payload = this.registry.createType(`(String, String, ${params.map((p) => p.type).join(', ')})`, bytes);
           return payload[2].toJSON() as T;
         },
         decodeResult: <T = any>(result: HexString) => {
->>>>>>> 26094abf
           const payload = this.registry.createType(`(String, String, ${returnType})`, result);
           return payload[2].toJSON() as T;
         },
@@ -212,7 +198,7 @@
       const params = func.params.map((p) => ({ name: p.name, type: getScaleCodecDef(p.def) }));
       funcs[func.name] = {
         args: params,
-        encodePayload: (...args): Uint8Array => {
+        encodePayload: (...args): HexString => {
           if (args.length !== args.length) {
             throw new Error(`Expected ${params.length} arguments, but got ${args.length}`);
           }
@@ -222,7 +208,7 @@
             ...args,
           ]);
 
-          return payload.toU8a();
+          return payload.toHex();
         },
         decodePayload: <T = any>(bytes: Uint8Array | string) => {
           const payload = this.registry.createType(`(String, ${params.map((p) => p.type).join(', ')})`, bytes);
