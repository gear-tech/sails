--- conflicted
+++ resolved
@@ -197,11 +197,7 @@
         let mut idl = Vec::new();
         generate_serivce_idl::<TestServiceMeta>(&mut idl).unwrap();
         let generated_idl = String::from_utf8(idl).unwrap();
-<<<<<<< HEAD
-        let generated_idl_program = sails_idlparser::types::parse_idl(&generated_idl);
-=======
         let generated_idl_program = sails_idlparser::ast::parse_idl(&generated_idl);
->>>>>>> 36fba1dd
 
         const EXPECTED_IDL: &str = r"type SailsIdlgenTestsTupleStruct = struct {
   bool,
