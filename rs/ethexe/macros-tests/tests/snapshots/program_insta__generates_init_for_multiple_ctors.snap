--- conflicted
+++ resolved
@@ -181,15 +181,11 @@
                 <<u32 as sails_rs::alloy_sol_types::SolValue>::SolType as sails_rs::alloy_sol_types::SolType>::RustType,
             ) = sails_rs::alloy_sol_types::SolValue::abi_decode_params(input)
                 .expect("Failed to decode request");
-<<<<<<< HEAD
+            #[cfg(target_arch = "wasm32")]
+            if sails_rs::gstd::msg::value() > 0 {
+                core::panic!("'new2' accepts no value");
+            }
             let program = MyProgram::new2(p2.into(), p1.into());
-=======
-            #[cfg(target_arch = "wasm32")]
-            if sails_rs::gstd::msg::value() > 0 {
-                core::panic!("'new2' accepts no value");
-            }
-            let program = MyProgram::new2(p2, p1);
->>>>>>> 073a1def
             unsafe { PROGRAM = Some(program) };
             return Some(__encode_reply);
         }
