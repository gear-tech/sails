use crate::{
    calls::Remoting,
    collections::HashMap,
    errors::{Result, RtlError},
    events::Listener,
    gtest::{BlockRunResult, Program, System},
    prelude::*,
    rc::Rc,
};
use core::{cell::RefCell, future::Future};
use futures::{
    channel::{
        mpsc::{unbounded, UnboundedSender},
        oneshot,
    },
    FutureExt, Stream, TryFutureExt,
};
use gear_core_errors::{ReplyCode, SuccessReplyReason};

type EventSender = UnboundedSender<(ActorId, Vec<u8>)>;
type ReplySender = oneshot::Sender<Result<Vec<u8>>>;

#[derive(Debug, Default)]
pub struct GTestArgs {
    actor_id: Option<ActorId>,
}

impl GTestArgs {
    pub fn new(actor_id: ActorId) -> Self {
        Self {
            actor_id: Some(actor_id),
        }
    }

    pub fn with_actor_id(mut self, actor_id: ActorId) -> Self {
        self.actor_id = Some(actor_id);
        self
    }

    pub fn actor_id(&self) -> Option<ActorId> {
        self.actor_id
    }
}

#[derive(Clone, Debug, PartialEq, Eq)]
pub enum BlockRunMode {
    Manual,
    Auto,
}

#[derive(Clone)]
pub struct GTestRemoting {
    system: Rc<System>,
    actor_id: ActorId,
    event_senders: Rc<RefCell<Vec<EventSender>>>,
    block_run_mode: BlockRunMode,
    block_reply_senders: Rc<RefCell<HashMap<MessageId, ReplySender>>>,
}

impl GTestRemoting {
    /// Create new `GTestRemoting` instance from `gtest::System` with specified `actor_id`
    /// and `Auto` block run mode
    pub fn new(system: System, actor_id: ActorId) -> Self {
        let system = Rc::new(system);
        Self {
            system,
            actor_id,
            event_senders: Default::default(),
            block_run_mode: BlockRunMode::Auto,
            block_reply_senders: Default::default(),
        }
    }

    pub fn with_block_run_mode(self, block_run_mode: BlockRunMode) -> Self {
        Self {
            block_run_mode,
            ..self
        }
    }

    pub fn with_actor_id(self, actor_id: ActorId) -> Self {
        Self { actor_id, ..self }
    }

    pub fn actor_id(&self) -> ActorId {
        self.actor_id
    }

    pub fn run_next_block(&self) {
        _ = self.run_next_block_and_extract();
    }
}

impl GTestRemoting {
<<<<<<< HEAD
    fn extract_events_and_replies(&self, run_result: &BlockRunResult) {
        let mut event_senders = self.event_senders.borrow_mut();
        let mut reply_senders = self.block_reply_senders.borrow_mut();
        // remove closed event senders
        event_senders.retain(|c| !c.is_closed());
        // iterate over log
        for entry in run_result.log().iter() {
            if entry.destination() == ActorId::zero() {
                for sender in event_senders.iter() {
                    _ = sender.unbounded_send((entry.source(), entry.payload().to_vec()));
                }
                continue;
            }
            if let Some(message_id) = entry.reply_to() {
                if let Some(sender) = reply_senders.remove(&message_id) {
                    let reply: result::Result<Vec<u8>, _> = match entry.reply_code() {
                        None => Err(RtlError::ReplyCodeIsMissing.into()),
                        Some(ReplyCode::Error(reason)) => {
                            Err(RtlError::ReplyHasError(reason).into())
                        }
                        Some(ReplyCode::Success(SuccessReplyReason::Manual)) => {
                            Ok(entry.payload().to_vec())
                        }
                        _ => Err(RtlError::ReplyIsMissing.into()),
                    };
                    _ = sender.send(reply);
                }
            }
=======
    fn extract_reply(run_result: &RunResult) -> Result<Vec<u8>> {
        let mut reply_iter = run_result
            .log()
            .iter()
            .filter(|entry| entry.reply_to() == Some(run_result.sent_message_id()));
        let reply = reply_iter.next().ok_or(RtlError::ReplyIsMissing)?;
        if reply_iter.next().is_some() {
            Err(RtlError::ReplyIsAmbiguous)?
        }
        let reply_code = reply.reply_code().ok_or(RtlError::ReplyCodeIsMissing)?;
        if let ReplyCode::Error(reason) = reply_code {
            let message = String::from_utf8_lossy(reply.payload()).to_string();
            Err(RtlError::ReplyHasError(reason, message))?
        }
        if reply_code != ReplyCode::Success(SuccessReplyReason::Manual) {
            Err(RtlError::ReplyIsMissing)?
>>>>>>> 15e0d41c
        }
        // drain reply senders that not founded in block
        for (_message_id, sender) in reply_senders.drain() {
            _ = sender.send(Err(RtlError::ReplyIsMissing.into()));
        }
    }

    fn send_message(
        &self,
        target: ActorId,
        payload: impl AsRef<[u8]>,
        gas_limit: Option<GasUnit>,
        value: ValueUnit,
        args: GTestArgs,
    ) -> Result<MessageId> {
        let gas_limit = gas_limit.unwrap_or(gtest::constants::GAS_ALLOWANCE);
        let program = self
            .system
            .get_program(target.as_ref())
            .ok_or(RtlError::ProgramIsNotFound)?;
        let actor_id = args.actor_id.unwrap_or(self.actor_id);
        let message_id = program.send_bytes_with_gas(
            actor_id.as_ref(),
            payload.as_ref().to_vec(),
            gas_limit,
            value,
        );
        Ok(message_id)
    }

    fn message_reply_from_next_block(
        &self,
        message_id: MessageId,
    ) -> impl Future<Output = Result<Vec<u8>>> {
        let (tx, rx) = oneshot::channel::<Result<Vec<u8>>>();
        self.block_reply_senders.borrow_mut().insert(message_id, tx);

        if self.block_run_mode == BlockRunMode::Auto {
            _ = self.run_next_block_and_extract();
        }

        rx.unwrap_or_else(|_| Err(RtlError::ReplyIsMissing.into()))
    }

    fn run_next_block_and_extract(&self) -> BlockRunResult {
        let run_result = self.system.run_next_block();
        self.extract_events_and_replies(&run_result);
        run_result
    }
}

impl Remoting for GTestRemoting {
    type Args = GTestArgs;

    async fn activate(
        self,
        code_id: CodeId,
        salt: impl AsRef<[u8]>,
        payload: impl AsRef<[u8]>,
        gas_limit: Option<GasUnit>,
        value: ValueUnit,
        args: GTestArgs,
    ) -> Result<impl Future<Output = Result<(ActorId, Vec<u8>)>>> {
        let gas_limit = gas_limit.unwrap_or(gtest::constants::GAS_ALLOWANCE);
        let code = self
            .system
            .submitted_code(code_id)
            .ok_or(RtlError::ProgramCodeIsNotFound)?;
        let program_id = gtest::calculate_program_id(code_id, salt.as_ref(), None);
        let program = Program::from_binary_with_id(&self.system, program_id, code);
        let actor_id = args.actor_id.unwrap_or(self.actor_id);
        let message_id = program.send_bytes_with_gas(
            actor_id.as_ref(),
            payload.as_ref().to_vec(),
            gas_limit,
            value,
        );
        Ok(self
            .message_reply_from_next_block(message_id)
            .map(move |result| result.map(|reply| (program_id, reply))))
    }

    async fn message(
        self,
        target: ActorId,
        payload: impl AsRef<[u8]>,
        gas_limit: Option<GasUnit>,
        value: ValueUnit,
        args: GTestArgs,
    ) -> Result<impl Future<Output = Result<Vec<u8>>>> {
        let message_id = self.send_message(target, payload, gas_limit, value, args)?;
        Ok(self.message_reply_from_next_block(message_id))
    }

    async fn query(
        self,
        target: ActorId,
        payload: impl AsRef<[u8]>,
        gas_limit: Option<GasUnit>,
        value: ValueUnit,
        args: GTestArgs,
    ) -> Result<Vec<u8>> {
        let message_id = self.send_message(target, payload, gas_limit, value, args)?;
        self.message_reply_from_next_block(message_id).await
    }
}

impl Listener<Vec<u8>> for GTestRemoting {
    async fn listen(&mut self) -> Result<impl Stream<Item = (ActorId, Vec<u8>)>> {
        let (tx, rx) = unbounded::<(ActorId, Vec<u8>)>();
        self.event_senders.borrow_mut().push(tx);
        Ok(rx)
    }
}<|MERGE_RESOLUTION|>--- conflicted
+++ resolved
@@ -92,7 +92,6 @@
 }
 
 impl GTestRemoting {
-<<<<<<< HEAD
     fn extract_events_and_replies(&self, run_result: &BlockRunResult) {
         let mut event_senders = self.event_senders.borrow_mut();
         let mut reply_senders = self.block_reply_senders.borrow_mut();
@@ -111,7 +110,8 @@
                     let reply: result::Result<Vec<u8>, _> = match entry.reply_code() {
                         None => Err(RtlError::ReplyCodeIsMissing.into()),
                         Some(ReplyCode::Error(reason)) => {
-                            Err(RtlError::ReplyHasError(reason).into())
+                            let message = String::from_utf8_lossy(entry.payload()).to_string();
+                            Err(RtlError::ReplyHasError(reason, message).into())
                         }
                         Some(ReplyCode::Success(SuccessReplyReason::Manual)) => {
                             Ok(entry.payload().to_vec())
@@ -121,24 +121,6 @@
                     _ = sender.send(reply);
                 }
             }
-=======
-    fn extract_reply(run_result: &RunResult) -> Result<Vec<u8>> {
-        let mut reply_iter = run_result
-            .log()
-            .iter()
-            .filter(|entry| entry.reply_to() == Some(run_result.sent_message_id()));
-        let reply = reply_iter.next().ok_or(RtlError::ReplyIsMissing)?;
-        if reply_iter.next().is_some() {
-            Err(RtlError::ReplyIsAmbiguous)?
-        }
-        let reply_code = reply.reply_code().ok_or(RtlError::ReplyCodeIsMissing)?;
-        if let ReplyCode::Error(reason) = reply_code {
-            let message = String::from_utf8_lossy(reply.payload()).to_string();
-            Err(RtlError::ReplyHasError(reason, message))?
-        }
-        if reply_code != ReplyCode::Success(SuccessReplyReason::Manual) {
-            Err(RtlError::ReplyIsMissing)?
->>>>>>> 15e0d41c
         }
         // drain reply senders that not founded in block
         for (_message_id, sender) in reply_senders.drain() {
