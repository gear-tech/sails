use crate::{
    calls::Remoting,
    collections::HashMap,
    errors::{Result, RtlError},
    events::Listener,
    gtest::{BlockRunResult, Program, System},
    prelude::*,
    rc::Rc,
};
use core::{cell::RefCell, future::Future};
use futures::{
    channel::{
        mpsc::{unbounded, UnboundedSender},
        oneshot,
    },
    FutureExt, Stream, TryFutureExt,
};
use gear_core_errors::{ReplyCode, SuccessReplyReason};
<<<<<<< HEAD
use gtest::{BlockRunResult, Program, System};
=======
>>>>>>> fe694b64

type EventSender = UnboundedSender<(ActorId, Vec<u8>)>;
type ReplySender = oneshot::Sender<Result<Vec<u8>>>;

#[derive(Debug, Default)]
pub struct GTestArgs {
    actor_id: Option<ActorId>,
}

impl GTestArgs {
    pub fn new(actor_id: ActorId) -> Self {
        Self {
            actor_id: Some(actor_id),
        }
    }

    pub fn with_actor_id(mut self, actor_id: ActorId) -> Self {
        self.actor_id = Some(actor_id);
        self
    }

    pub fn actor_id(&self) -> Option<ActorId> {
        self.actor_id
    }
}

#[derive(Clone, Debug, PartialEq, Eq)]
pub enum BlockRunMode {
    Manual,
    Auto,
}

#[derive(Clone)]
pub struct GTestRemoting {
    system: Rc<System>,
    actor_id: ActorId,
    event_senders: Rc<RefCell<Vec<EventSender>>>,
    block_run_mode: BlockRunMode,
    block_reply_senders: Rc<RefCell<HashMap<MessageId, ReplySender>>>,
}

impl GTestRemoting {
    /// Create new `GTestRemoting` instance from `gtest::System` with specified `actor_id`
    /// and `Auto` block run mode
    pub fn new(system: System, actor_id: ActorId) -> Self {
        let system = Rc::new(system);
        Self {
            system,
            actor_id,
            event_senders: Default::default(),
            block_run_mode: BlockRunMode::Auto,
            block_reply_senders: Default::default(),
        }
    }

    // Avoid calling methods of `System` related to block execution.
    // Use `GTestRemoting::run_next_block` instead. This method can be used
    // for obtaining reference data like balance, timestamp, etc.
    pub fn system(&self) -> &System {
        &self.system
    }

    pub fn with_block_run_mode(self, block_run_mode: BlockRunMode) -> Self {
        Self {
            block_run_mode,
            ..self
        }
    }

    pub fn with_actor_id(self, actor_id: ActorId) -> Self {
        Self { actor_id, ..self }
    }

    pub fn actor_id(&self) -> ActorId {
        self.actor_id
    }

    pub fn run_next_block(&self) {
        _ = self.run_next_block_and_extract();
    }
}

impl GTestRemoting {
<<<<<<< HEAD
    fn extract_reply(run_result: &BlockRunResult, message_id: MessageId) -> Result<Vec<u8>> {
        let mut reply_iter = run_result
            .log()
            .iter()
            .filter(|entry| entry.reply_to() == Some(message_id));
        let reply = reply_iter.next().ok_or(RtlError::ReplyIsMissing)?;
        if reply_iter.next().is_some() {
            Err(RtlError::ReplyIsAmbiguous)?
        }
        let reply_code = reply.reply_code().ok_or(RtlError::ReplyCodeIsMissing)?;
        if let ReplyCode::Error(reason) = reply_code {
            let message = String::from_utf8_lossy(reply.payload()).to_string();
            Err(RtlError::ReplyHasError(reason, message))?
        }
        if reply_code != ReplyCode::Success(SuccessReplyReason::Manual) {
            Err(RtlError::ReplyIsMissing)?
        }
        Ok(reply.payload().to_vec())
    }

    fn extract_and_send_events(run_result: &BlockRunResult, senders: &mut Vec<EventSender>) {
        let events: Vec<(ActorId, Vec<u8>)> = run_result
            .log()
            .iter()
            .filter(|entry| entry.destination() == ActorId::zero())
            .map(|entry| (entry.source(), entry.payload().to_vec()))
            .collect();
        senders.retain(|c| !c.is_closed());
        for sender in senders.iter() {
            events.clone().into_iter().for_each(move |ev| {
                _ = sender.unbounded_send(ev);
            });
=======
    fn extract_events_and_replies(&self, run_result: &BlockRunResult) {
        let mut event_senders = self.event_senders.borrow_mut();
        let mut reply_senders = self.block_reply_senders.borrow_mut();
        // remove closed event senders
        event_senders.retain(|c| !c.is_closed());
        // iterate over log
        for entry in run_result.log().iter() {
            if entry.destination() == ActorId::zero() {
                for sender in event_senders.iter() {
                    _ = sender.unbounded_send((entry.source(), entry.payload().to_vec()));
                }
                continue;
            }
            if let Some(message_id) = entry.reply_to() {
                if let Some(sender) = reply_senders.remove(&message_id) {
                    let reply: result::Result<Vec<u8>, _> = match entry.reply_code() {
                        None => Err(RtlError::ReplyCodeIsMissing.into()),
                        Some(ReplyCode::Error(reason)) => {
                            let message = String::from_utf8_lossy(entry.payload()).to_string();
                            Err(RtlError::ReplyHasError(reason, message).into())
                        }
                        Some(ReplyCode::Success(SuccessReplyReason::Manual)) => {
                            Ok(entry.payload().to_vec())
                        }
                        _ => Err(RtlError::ReplyIsMissing.into()),
                    };
                    _ = sender.send(reply);
                }
            }
        }
        // drain reply senders that not founded in block
        for (_message_id, sender) in reply_senders.drain() {
            _ = sender.send(Err(RtlError::ReplyIsMissing.into()));
>>>>>>> fe694b64
        }
    }

    fn send_message(
        &self,
        target: ActorId,
        payload: impl AsRef<[u8]>,
        #[cfg(not(feature = "ethexe"))] gas_limit: Option<GasUnit>,
        value: ValueUnit,
        args: GTestArgs,
<<<<<<< HEAD
    ) -> Result<(BlockRunResult, MessageId)> {
        #[cfg(not(feature = "ethexe"))]
=======
    ) -> Result<MessageId> {
>>>>>>> fe694b64
        let gas_limit = gas_limit.unwrap_or(gtest::constants::GAS_ALLOWANCE);
        #[cfg(feature = "ethexe")]
        let gas_limit = gtest::constants::GAS_ALLOWANCE;
        let program = self
            .system
            .get_program(target.as_ref())
            .ok_or(RtlError::ProgramIsNotFound)?;
        let actor_id = args.actor_id.unwrap_or(self.actor_id);
        let message_id = program.send_bytes_with_gas(
            actor_id.as_ref(),
            payload.as_ref().to_vec(),
            gas_limit,
            value,
        );
<<<<<<< HEAD
        let run_result = self.system.run_next_block();
        Ok((run_result, message_id))
=======
        Ok(message_id)
    }

    fn message_reply_from_next_block(
        &self,
        message_id: MessageId,
    ) -> impl Future<Output = Result<Vec<u8>>> {
        let (tx, rx) = oneshot::channel::<Result<Vec<u8>>>();
        self.block_reply_senders.borrow_mut().insert(message_id, tx);

        if self.block_run_mode == BlockRunMode::Auto {
            _ = self.run_next_block_and_extract();
        }

        rx.unwrap_or_else(|_| Err(RtlError::ReplyIsMissing.into()))
    }

    fn run_next_block_and_extract(&self) -> BlockRunResult {
        let run_result = self.system.run_next_block();
        self.extract_events_and_replies(&run_result);
        run_result
>>>>>>> fe694b64
    }
}

impl Remoting for GTestRemoting {
    type Args = GTestArgs;

    async fn activate(
        self,
        code_id: CodeId,
        salt: impl AsRef<[u8]>,
        payload: impl AsRef<[u8]>,
        #[cfg(not(feature = "ethexe"))] gas_limit: Option<GasUnit>,
        value: ValueUnit,
        args: GTestArgs,
    ) -> Result<impl Future<Output = Result<(ActorId, Vec<u8>)>>> {
        #[cfg(not(feature = "ethexe"))]
        let gas_limit = gas_limit.unwrap_or(gtest::constants::GAS_ALLOWANCE);
        #[cfg(feature = "ethexe")]
        let gas_limit = gtest::constants::GAS_ALLOWANCE;
        let code = self
            .system
            .submitted_code(code_id)
            .ok_or(RtlError::ProgramCodeIsNotFound)?;
        let program_id = gtest::calculate_program_id(code_id, salt.as_ref(), None);
        let program = Program::from_binary_with_id(&self.system, program_id, code);
        let actor_id = args.actor_id.unwrap_or(self.actor_id);
        let message_id = program.send_bytes_with_gas(
            actor_id.as_ref(),
            payload.as_ref().to_vec(),
            gas_limit,
            value,
        );
<<<<<<< HEAD
        let run_result = self.system.run_next_block();
        Ok(async move {
            let reply = Self::extract_reply(&run_result, message_id)?;
            Ok((program_id, reply))
        })
=======
        Ok(self
            .message_reply_from_next_block(message_id)
            .map(move |result| result.map(|reply| (program_id, reply))))
>>>>>>> fe694b64
    }

    async fn message(
        self,
        target: ActorId,
        payload: impl AsRef<[u8]>,
        #[cfg(not(feature = "ethexe"))] gas_limit: Option<GasUnit>,
        value: ValueUnit,
        args: GTestArgs,
    ) -> Result<impl Future<Output = Result<Vec<u8>>>> {
<<<<<<< HEAD
        let (run_result, message_id) = self.send_and_get_result(
            target,
            payload,
            #[cfg(not(feature = "ethexe"))]
            gas_limit,
            value,
            args,
        )?;
        Self::extract_and_send_events(&run_result, self.event_senders.borrow_mut().as_mut());
        Ok(async move { Self::extract_reply(&run_result, message_id) })
=======
        let message_id = self.send_message(target, payload, gas_limit, value, args)?;
        Ok(self.message_reply_from_next_block(message_id))
>>>>>>> fe694b64
    }

    async fn query(
        self,
        target: ActorId,
        payload: impl AsRef<[u8]>,
        #[cfg(not(feature = "ethexe"))] gas_limit: Option<GasUnit>,
        value: ValueUnit,
        args: GTestArgs,
    ) -> Result<Vec<u8>> {
<<<<<<< HEAD
        let (run_result, message_id) = self.send_and_get_result(
            target,
            payload,
            #[cfg(not(feature = "ethexe"))]
            gas_limit,
            value,
            args,
        )?;
        Self::extract_reply(&run_result, message_id)
=======
        let message_id = self.send_message(target, payload, gas_limit, value, args)?;
        self.message_reply_from_next_block(message_id).await
>>>>>>> fe694b64
    }
}

impl Listener<Vec<u8>> for GTestRemoting {
    async fn listen(&mut self) -> Result<impl Stream<Item = (ActorId, Vec<u8>)>> {
        let (tx, rx) = unbounded::<(ActorId, Vec<u8>)>();
        self.event_senders.borrow_mut().push(tx);
        Ok(rx)
    }
}<|MERGE_RESOLUTION|>--- conflicted
+++ resolved
@@ -16,10 +16,6 @@
     FutureExt, Stream, TryFutureExt,
 };
 use gear_core_errors::{ReplyCode, SuccessReplyReason};
-<<<<<<< HEAD
-use gtest::{BlockRunResult, Program, System};
-=======
->>>>>>> fe694b64
 
 type EventSender = UnboundedSender<(ActorId, Vec<u8>)>;
 type ReplySender = oneshot::Sender<Result<Vec<u8>>>;
@@ -103,40 +99,6 @@
 }
 
 impl GTestRemoting {
-<<<<<<< HEAD
-    fn extract_reply(run_result: &BlockRunResult, message_id: MessageId) -> Result<Vec<u8>> {
-        let mut reply_iter = run_result
-            .log()
-            .iter()
-            .filter(|entry| entry.reply_to() == Some(message_id));
-        let reply = reply_iter.next().ok_or(RtlError::ReplyIsMissing)?;
-        if reply_iter.next().is_some() {
-            Err(RtlError::ReplyIsAmbiguous)?
-        }
-        let reply_code = reply.reply_code().ok_or(RtlError::ReplyCodeIsMissing)?;
-        if let ReplyCode::Error(reason) = reply_code {
-            let message = String::from_utf8_lossy(reply.payload()).to_string();
-            Err(RtlError::ReplyHasError(reason, message))?
-        }
-        if reply_code != ReplyCode::Success(SuccessReplyReason::Manual) {
-            Err(RtlError::ReplyIsMissing)?
-        }
-        Ok(reply.payload().to_vec())
-    }
-
-    fn extract_and_send_events(run_result: &BlockRunResult, senders: &mut Vec<EventSender>) {
-        let events: Vec<(ActorId, Vec<u8>)> = run_result
-            .log()
-            .iter()
-            .filter(|entry| entry.destination() == ActorId::zero())
-            .map(|entry| (entry.source(), entry.payload().to_vec()))
-            .collect();
-        senders.retain(|c| !c.is_closed());
-        for sender in senders.iter() {
-            events.clone().into_iter().for_each(move |ev| {
-                _ = sender.unbounded_send(ev);
-            });
-=======
     fn extract_events_and_replies(&self, run_result: &BlockRunResult) {
         let mut event_senders = self.event_senders.borrow_mut();
         let mut reply_senders = self.block_reply_senders.borrow_mut();
@@ -170,7 +132,6 @@
         // drain reply senders that not founded in block
         for (_message_id, sender) in reply_senders.drain() {
             _ = sender.send(Err(RtlError::ReplyIsMissing.into()));
->>>>>>> fe694b64
         }
     }
 
@@ -181,12 +142,8 @@
         #[cfg(not(feature = "ethexe"))] gas_limit: Option<GasUnit>,
         value: ValueUnit,
         args: GTestArgs,
-<<<<<<< HEAD
-    ) -> Result<(BlockRunResult, MessageId)> {
+    ) -> Result<MessageId> {
         #[cfg(not(feature = "ethexe"))]
-=======
-    ) -> Result<MessageId> {
->>>>>>> fe694b64
         let gas_limit = gas_limit.unwrap_or(gtest::constants::GAS_ALLOWANCE);
         #[cfg(feature = "ethexe")]
         let gas_limit = gtest::constants::GAS_ALLOWANCE;
@@ -201,10 +158,6 @@
             gas_limit,
             value,
         );
-<<<<<<< HEAD
-        let run_result = self.system.run_next_block();
-        Ok((run_result, message_id))
-=======
         Ok(message_id)
     }
 
@@ -226,7 +179,6 @@
         let run_result = self.system.run_next_block();
         self.extract_events_and_replies(&run_result);
         run_result
->>>>>>> fe694b64
     }
 }
 
@@ -259,17 +211,9 @@
             gas_limit,
             value,
         );
-<<<<<<< HEAD
-        let run_result = self.system.run_next_block();
-        Ok(async move {
-            let reply = Self::extract_reply(&run_result, message_id)?;
-            Ok((program_id, reply))
-        })
-=======
         Ok(self
             .message_reply_from_next_block(message_id)
             .map(move |result| result.map(|reply| (program_id, reply))))
->>>>>>> fe694b64
     }
 
     async fn message(
@@ -280,8 +224,7 @@
         value: ValueUnit,
         args: GTestArgs,
     ) -> Result<impl Future<Output = Result<Vec<u8>>>> {
-<<<<<<< HEAD
-        let (run_result, message_id) = self.send_and_get_result(
+        let message_id = self.send_message(
             target,
             payload,
             #[cfg(not(feature = "ethexe"))]
@@ -289,12 +232,7 @@
             value,
             args,
         )?;
-        Self::extract_and_send_events(&run_result, self.event_senders.borrow_mut().as_mut());
-        Ok(async move { Self::extract_reply(&run_result, message_id) })
-=======
-        let message_id = self.send_message(target, payload, gas_limit, value, args)?;
         Ok(self.message_reply_from_next_block(message_id))
->>>>>>> fe694b64
     }
 
     async fn query(
@@ -305,8 +243,7 @@
         value: ValueUnit,
         args: GTestArgs,
     ) -> Result<Vec<u8>> {
-<<<<<<< HEAD
-        let (run_result, message_id) = self.send_and_get_result(
+        let message_id = self.send_message(
             target,
             payload,
             #[cfg(not(feature = "ethexe"))]
@@ -314,11 +251,7 @@
             value,
             args,
         )?;
-        Self::extract_reply(&run_result, message_id)
-=======
-        let message_id = self.send_message(target, payload, gas_limit, value, args)?;
         self.message_reply_from_next_block(message_id).await
->>>>>>> fe694b64
     }
 }
 
