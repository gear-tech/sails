--- conflicted
+++ resolved
@@ -1,4 +1,3 @@
-<<<<<<< HEAD
 use crate::{
     calls::Remoting,
     errors::{Result, RtlError},
@@ -39,15 +38,6 @@
     pub fn with_suri(self, suri: impl AsRef<str>) -> Self {
         let api = self.api.with(suri).unwrap();
         Self { api }
-    }
-
-    pub fn api(&self) -> &GearApi {
-        &self.api
-    }
-
-    pub async fn upload_code_by_path(&self, path: &str) -> Result<CodeId> {
-        let (code_id, ..) = self.api.upload_code_by_path(path).await?;
-        Ok(code_id)
     }
 }
 
@@ -211,183 +201,4 @@
         )
         .await?;
     Ok(vec)
-}
-=======
-use crate::{
-    calls::Remoting,
-    errors::{Result, RtlError},
-    events::Listener,
-    prelude::*,
-};
-use core::future::Future;
-use futures::{stream, Stream, StreamExt};
-use gclient::metadata::runtime_types::gear_core::message::user::UserMessage as GenUserMessage;
-use gclient::{ext::sp_core::ByteArray, EventProcessor, GearApi};
-use gear_core_errors::ReplyCode;
-
-#[derive(Debug, Default)]
-pub struct GClientArgs;
-
-#[derive(Clone)]
-pub struct GClientRemoting {
-    api: GearApi,
-}
-
-impl GClientRemoting {
-    pub fn new(api: GearApi) -> Self {
-        Self { api }
-    }
-
-    pub fn with_suri(self, suri: impl AsRef<str>) -> Self {
-        let api = self.api.with(suri).unwrap();
-        Self { api }
-    }
-}
-
-impl Remoting for GClientRemoting {
-    type Args = GClientArgs;
-
-    async fn activate(
-        self,
-        code_id: CodeId,
-        salt: impl AsRef<[u8]>,
-        payload: impl AsRef<[u8]>,
-        gas_limit: Option<GasUnit>,
-        value: ValueUnit,
-        _args: GClientArgs,
-    ) -> Result<impl Future<Output = Result<(ActorId, Vec<u8>)>>> {
-        let api = self.api;
-        // Calculate gas amount if it is not explicitly set
-        let gas_limit = if let Some(gas_limit) = gas_limit {
-            gas_limit
-        } else {
-            // Calculate gas amount needed for initialization
-            let gas_info = api
-                .calculate_create_gas(None, code_id, Vec::from(payload.as_ref()), value, true)
-                .await?;
-            gas_info.min_limit
-        };
-
-        let mut listener = api.subscribe().await?;
-        let (message_id, program_id, ..) = api
-            .create_program_bytes(code_id, salt, payload, gas_limit, value)
-            .await?;
-
-        Ok(async move {
-            let (_, result, _) = listener.reply_bytes_on(message_id).await?;
-            let reply = result.map_err(RtlError::ReplyHasErrorString)?;
-            Ok((program_id, reply))
-        })
-    }
-
-    async fn message(
-        self,
-        target: ActorId,
-        payload: impl AsRef<[u8]>,
-        gas_limit: Option<GasUnit>,
-        value: ValueUnit,
-        _args: GClientArgs,
-    ) -> Result<impl Future<Output = Result<Vec<u8>>>> {
-        let api = self.api;
-        // Calculate gas amount if it is not explicitly set
-        let gas_limit = if let Some(gas_limit) = gas_limit {
-            gas_limit
-        } else {
-            // Calculate gas amount needed for handling the message
-            let gas_info = api
-                .calculate_handle_gas(None, target, Vec::from(payload.as_ref()), value, true)
-                .await?;
-            gas_info.min_limit
-        };
-
-        let mut listener = api.subscribe().await?;
-        let (message_id, ..) = api
-            .send_message_bytes(target, payload, gas_limit, value)
-            .await?;
-
-        Ok(async move {
-            let (_, result, _) = listener.reply_bytes_on(message_id).await?;
-            let reply = result.map_err(RtlError::ReplyHasErrorString)?;
-            Ok(reply)
-        })
-    }
-
-    async fn query(
-        self,
-        target: ActorId,
-        payload: impl AsRef<[u8]>,
-        gas_limit: Option<GasUnit>,
-        value: ValueUnit,
-        _args: GClientArgs,
-    ) -> Result<Vec<u8>> {
-        let api = self.api;
-        // Get Max gas amount if it is not explicitly set
-        let gas_limit = if let Some(gas_limit) = gas_limit {
-            gas_limit
-        } else {
-            api.block_gas_limit()?
-        };
-        let origin = H256::from_slice(api.account_id().as_slice());
-        let payload = payload.as_ref().to_vec();
-
-        let reply_info = api
-            .calculate_reply_for_handle(Some(origin), target, payload, gas_limit, value)
-            .await?;
-
-        match reply_info.code {
-            ReplyCode::Success(_) => Ok(reply_info.payload),
-            ReplyCode::Error(reason) => {
-                let message = String::from_utf8_lossy(&reply_info.payload).to_string();
-                Err(RtlError::ReplyHasError(reason, message))?
-            }
-            ReplyCode::Unsupported => Err(RtlError::ReplyIsMissing)?,
-        }
-    }
-}
-
-impl Listener<Vec<u8>> for GClientRemoting {
-    async fn listen(&mut self) -> Result<impl Stream<Item = (ActorId, Vec<u8>)> + Unpin> {
-        let listener = self.api.subscribe().await?;
-        let stream = stream::unfold(listener, |mut l| async move {
-            let vec = get_events_from_block(&mut l).await.ok();
-            vec.map(|v| (v, l))
-        })
-        .flat_map(stream::iter);
-        Ok(Box::pin(stream))
-    }
-}
-
-async fn get_events_from_block(
-    listener: &mut gclient::EventListener,
-) -> Result<Vec<(ActorId, Vec<u8>)>> {
-    let vec = listener
-        .proc_many(
-            |e| {
-                if let gclient::Event::Gear(gclient::GearEvent::UserMessageSent {
-                    message:
-                        GenUserMessage {
-                            id: _,
-                            source,
-                            destination,
-                            payload,
-                            ..
-                        },
-                    ..
-                }) = e
-                {
-                    let source = ActorId::from(source);
-                    if ActorId::from(destination) == ActorId::zero() {
-                        Some((source, payload.0))
-                    } else {
-                        None
-                    }
-                } else {
-                    None
-                }
-            },
-            |v| (v, true),
-        )
-        .await?;
-    Ok(vec)
-}
->>>>>>> fe694b64
+}