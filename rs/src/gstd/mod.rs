--- conflicted
+++ resolved
@@ -1,79 +1,74 @@
-#[cfg(not(feature = "ethexe"))]
-#[doc(hidden)]
-<<<<<<< HEAD
-pub use gstd::handle_signal;
-#[doc(hidden)]
-pub use gstd::{async_init, async_main, handle_reply_with_hook, message_loop};
-pub use gstd::{debug, msg};
-=======
-pub use gstd::{async_init, async_main, handle_reply_with_hook, handle_signal, message_loop};
-pub use gstd::{debug, exec, msg};
->>>>>>> 1e2ec3ee
-pub use sails_macros::*;
-
-use crate::{ActorId, MessageId, ValueUnit};
-use core::cell::OnceCell;
-
-pub mod calls;
-pub mod events;
-pub mod services;
-
-// TODO: To be renamed into SysCalls or something similar
-pub trait ExecContext {
-    fn actor_id(&self) -> ActorId;
-
-    fn message_id(&self) -> MessageId;
-}
-
-#[derive(Default, Clone)]
-pub struct GStdExecContext {
-    msg_source: OnceCell<ActorId>,
-    msg_id: OnceCell<MessageId>,
-}
-
-impl GStdExecContext {
-    pub fn new() -> Self {
-        Self {
-            msg_source: OnceCell::new(),
-            msg_id: OnceCell::new(),
-        }
-    }
-}
-
-impl ExecContext for GStdExecContext {
-    fn actor_id(&self) -> ActorId {
-        *self.msg_source.get_or_init(msg::source)
-    }
-
-    fn message_id(&self) -> MessageId {
-        *self.msg_id.get_or_init(msg::id)
-    }
-}
-
-pub struct CommandReply<T>(T, ValueUnit);
-
-impl<T> CommandReply<T> {
-    pub fn new(result: T) -> Self {
-        Self(result, 0)
-    }
-
-    pub fn with_value(self, value: ValueUnit) -> Self {
-        Self(self.0, value)
-    }
-
-    pub fn to_tuple(self) -> (T, ValueUnit) {
-        (self.0, self.1)
-    }
-}
-
-impl<T> From<T> for CommandReply<T> {
-    fn from(result: T) -> Self {
-        Self(result, 0)
-    }
-}
-
-impl<T> From<(T, ValueUnit)> for CommandReply<T> {
-    fn from(value: (T, ValueUnit)) -> Self {
-        Self(value.0, value.1)
-    }
-}+#[cfg(not(feature = "ethexe"))]
+#[doc(hidden)]
+pub use gstd::handle_signal;
+#[doc(hidden)]
+pub use gstd::{async_init, async_main, handle_reply_with_hook, message_loop};
+pub use gstd::{debug, exec, msg};
+pub use sails_macros::*;
+
+use crate::{ActorId, MessageId, ValueUnit};
+use core::cell::OnceCell;
+
+pub mod calls;
+pub mod events;
+pub mod services;
+
+// TODO: To be renamed into SysCalls or something similar
+pub trait ExecContext {
+    fn actor_id(&self) -> ActorId;
+
+    fn message_id(&self) -> MessageId;
+}
+
+#[derive(Default, Clone)]
+pub struct GStdExecContext {
+    msg_source: OnceCell<ActorId>,
+    msg_id: OnceCell<MessageId>,
+}
+
+impl GStdExecContext {
+    pub fn new() -> Self {
+        Self {
+            msg_source: OnceCell::new(),
+            msg_id: OnceCell::new(),
+        }
+    }
+}
+
+impl ExecContext for GStdExecContext {
+    fn actor_id(&self) -> ActorId {
+        *self.msg_source.get_or_init(msg::source)
+    }
+
+    fn message_id(&self) -> MessageId {
+        *self.msg_id.get_or_init(msg::id)
+    }
+}
+
+pub struct CommandReply<T>(T, ValueUnit);
+
+impl<T> CommandReply<T> {
+    pub fn new(result: T) -> Self {
+        Self(result, 0)
+    }
+
+    pub fn with_value(self, value: ValueUnit) -> Self {
+        Self(self.0, value)
+    }
+
+    pub fn to_tuple(self) -> (T, ValueUnit) {
+        (self.0, self.1)
+    }
+}
+
+impl<T> From<T> for CommandReply<T> {
+    fn from(result: T) -> Self {
+        Self(result, 0)
+    }
+}
+
+impl<T> From<(T, ValueUnit)> for CommandReply<T> {
+    fn from(value: (T, ValueUnit)) -> Self {
+        Self(value.0, value.1)
+    }
+}