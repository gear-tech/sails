use crate::helpers::fn_args_with_types;
use convert_case::{Case, Casing};
use genco::prelude::*;
use rust::Tokens;
use sails_idl_parser::{ast::visitor, ast::visitor::Visitor, ast::*};

pub(crate) struct MockGenerator<'a> {
    service_name: &'a str,
    sails_path: &'a str,
    tokens: rust::Tokens,
}

impl<'a> MockGenerator<'a> {
    pub(crate) fn new(service_name: &'a str, sails_path: &'a str) -> Self {
        Self {
            service_name,
            sails_path,
            tokens: Tokens::new(),
        }
    }

    pub(crate) fn finalize(self) -> Tokens {
        let service_name_snake = &self.service_name.to_case(Case::Snake);
        quote! {
            mock! {
                pub $(self.service_name) {}

                #[allow(refining_impl_trait)]
                #[allow(clippy::type_complexity)]
                impl $service_name_snake::$(self.service_name) for $(self.service_name) {
                    type Env = $(self.sails_path)::client::GstdEnv;
                    $(self.tokens)
                }
            }
        }
    }
}

impl<'ast> Visitor<'ast> for MockGenerator<'_> {
    fn visit_service(&mut self, service: &'ast Service) {
        visitor::accept_service(service, self);
    }

    fn visit_service_func(&mut self, func: &'ast ServiceFunc) {
        let service_name_snake = &self.service_name.to_case(Case::Snake);
        let mutability = if func.is_query() { "" } else { "mut" };
        let fn_name = func.name();
        let fn_name_snake = func.name().to_case(Case::Snake);
        let params_with_types = &fn_args_with_types(func.params());

        quote_in! { self.tokens =>
<<<<<<< HEAD
            fn $fn_name_snake (&$mutability self, $params_with_types) -> $(self.sails_path)::client::PendingCall<$(self.sails_path)::client::GstdEnv, $service_name_snake::io::$fn_name>;
=======
            fn $fn_name_snake (&$mutability self, $params_with_types) -> $(self.sails_path)::client::PendingCall<$service_name_snake::io::$fn_name, $(self.sails_path)::client::GstdEnv>;
>>>>>>> d0861696
        };
    }
}<|MERGE_RESOLUTION|>--- conflicted
+++ resolved
@@ -49,11 +49,7 @@
         let params_with_types = &fn_args_with_types(func.params());
 
         quote_in! { self.tokens =>
-<<<<<<< HEAD
-            fn $fn_name_snake (&$mutability self, $params_with_types) -> $(self.sails_path)::client::PendingCall<$(self.sails_path)::client::GstdEnv, $service_name_snake::io::$fn_name>;
-=======
             fn $fn_name_snake (&$mutability self, $params_with_types) -> $(self.sails_path)::client::PendingCall<$service_name_snake::io::$fn_name, $(self.sails_path)::client::GstdEnv>;
->>>>>>> d0861696
         };
     }
 }