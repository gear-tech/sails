--- conflicted
+++ resolved
@@ -100,8 +100,6 @@
     fn visit_service_unit(&mut self, service: &'ast ast::ServiceUnit) {
         visitor::accept_service_unit(service, self);
 
-<<<<<<< HEAD
-=======
         for extended_service_name in &service.extends {
             let method_name = extended_service_name.to_case(Case::Snake);
             let impl_name = extended_service_name.to_case(Case::Pascal);
@@ -118,7 +116,6 @@
             };
         }
 
->>>>>>> bc29376f
         let mut mock_gen = MockGenerator::new(self.service_name, self.sails_path);
         mock_gen.visit_service_unit(service);
         self.mocks_tokens.extend(mock_gen.finalize());
