--- conflicted
+++ resolved
@@ -48,19 +48,11 @@
         };
 
         quote_in! { self.tokens =>
-<<<<<<< HEAD
-            impl EventDecode for $events_name {
-                const EVENT_NAMES: &'static [Route] = &[$event_names];
-            }
-
-            impl $(self.sails_path)::client::ServiceEvent for $(self.service_name)Impl {
-=======
             impl $(self.sails_path)::client::Event for $events_name {
                 const EVENT_NAMES: &'static [Route] = &[$event_names];
             }
 
             impl $(self.sails_path)::client::ServiceWithEvents for $(self.service_name)Impl {
->>>>>>> d0861696
                 type Event = $events_name;
             }
         }
