--- conflicted
+++ resolved
@@ -60,16 +60,6 @@
     let result_type = result_type(handler_signature);
     // process result type if set unwrap result
     if unwrap_result {
-<<<<<<< HEAD
-        extract_result_type_from_path(&result_type)
-            .unwrap_or_else(|| {
-                abort!(
-                    result_type.span(),
-                    "`unwrap_result` can be applied to methods returns result only"
-                )
-            })
-            .clone()
-=======
         {
             extract_result_type_from_path(&result_type)
                 .unwrap_or_else(|| {
@@ -80,7 +70,6 @@
                 })
                 .clone()
         }
->>>>>>> 86f1584f
     } else {
         result_type
     }
