--- conflicted
+++ resolved
@@ -183,12 +183,8 @@
         let payable_check = self.payable_check();
 
         quote! {
-<<<<<<< HEAD
             let (__encode_reply, #(#handler_params,)*) : (bool, #(#sol_types,)*) = #sails_path::alloy_sol_types::SolValue::abi_decode_params(input).ok()?;
-=======
-            let (__encode_reply, #(#handler_params,)*) : (bool, #(#handler_types,)*) = #sails_path::alloy_sol_types::SolValue::abi_decode_params(input).ok()?;
             #payable_check
->>>>>>> 073a1def
             #handle_token
             let output = if __encode_reply {
                 // encode MessageId and result if passed `encode_reply`
