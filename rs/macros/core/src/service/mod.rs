//! Supporting functions and structures for the `gservice` macro.

use crate::{
    sails_paths,
    shared::{self, FnBuilder},
};
use args::ServiceArgs;
use convert_case::{Case, Casing};
use proc_macro2::{Literal, Span, TokenStream};
use proc_macro_error::abort;
use quote::quote;
use std::collections::BTreeMap;
use syn::{
<<<<<<< HEAD
    Generics, Ident, ImplItemFn, ItemImpl, Path, PathArguments, Type, TypePath, Visibility,
    WhereClause,
=======
    parse_quote, Generics, Ident, ImplItemFn, ItemImpl, Lifetime, Path, PathArguments, Type,
    TypePath, Visibility, WhereClause,
>>>>>>> f52b6172
};

mod args;
#[cfg(feature = "ethexe")]
mod ethexe;
mod exposure;
mod meta;

pub fn gservice(args: TokenStream, service_impl: TokenStream) -> TokenStream {
    let service_impl = parse_gservice_impl(service_impl);
    ensure_single_gservice_on_impl(&service_impl);
    generate_gservice(args, service_impl)
}

#[doc(hidden)]
pub fn __gservice_internal(args: TokenStream, service_impl: TokenStream) -> TokenStream {
    let service_impl = parse_gservice_impl(service_impl);
    generate_gservice(args, service_impl)
}

fn parse_gservice_impl(service_impl_tokens: TokenStream) -> ItemImpl {
    syn::parse2(service_impl_tokens).unwrap_or_else(|err| {
        abort!(
            err.span(),
            "`service` attribute can be applied to impls only: {}",
            err
        )
    })
}

fn ensure_single_gservice_on_impl(service_impl: &ItemImpl) {
    let attr_gservice = service_impl.attrs.iter().find(|attr| {
        attr.meta
            .path()
            .segments
            .last()
            .map(|s| s.ident == "service")
            .unwrap_or(false)
    });
    if attr_gservice.is_some() {
        abort!(
            service_impl,
            "multiple `service` attributes on the same impl are not allowed",
        )
    }
}

<<<<<<< HEAD
// Allow unused fields
#[allow(dead_code)]
=======
>>>>>>> f52b6172
struct ServiceBuilder<'a> {
    service_impl: &'a ItemImpl,
    sails_path: &'a Path,
    base_types: &'a [Path],
    generics: Generics,
    type_constraints: Option<WhereClause>,
    type_path: &'a TypePath,
    events_type: Option<&'a Path>,
    type_args: &'a PathArguments,
<<<<<<< HEAD
    service_ident: &'a Ident,
=======
>>>>>>> f52b6172
    service_handlers: Vec<FnBuilder<'a>>,
    exposure_ident: Ident,
    message_id_ident: Ident,
    route_ident: Ident,
    inner_ident: Ident,
    inner_ptr_ident: Ident,
    base_ident: Ident,
    input_ident: Ident,
    meta_module_ident: Ident,
}

impl<'a> ServiceBuilder<'a> {
    fn from(
        service_impl: &'a ItemImpl,
        sails_path: &'a Path,
        service_args: &'a ServiceArgs,
    ) -> Self {
        let (generics, type_constraints) = shared::impl_constraints(service_impl);
        let (type_path, type_args, service_ident) =
            shared::impl_type_refs(service_impl.self_ty.as_ref());
        let service_handlers = discover_service_handlers(service_impl)
            .into_iter()
            .map(|(route, (fn_impl, _idx, unwrap_result))| {
                FnBuilder::from(route, fn_impl, unwrap_result, sails_path)
            })
            .collect::<Vec<_>>();
        let exposure_name = format!(
            "{}Exposure",
            service_ident.to_string().to_case(Case::Pascal)
        );
        let exposure_ident = Ident::new(&exposure_name, Span::call_site());
        let message_id_ident = Ident::new("message_id", Span::call_site());
        let route_ident = Ident::new("route", Span::call_site());
        let inner_ident = Ident::new("inner", Span::call_site());
        let inner_ptr_ident = Ident::new("inner_ptr", Span::call_site());
        let base_ident = Ident::new("base", Span::call_site());
        let input_ident = Ident::new("input", Span::call_site());
        let meta_module_name = format!("{}_meta", service_ident.to_string().to_case(Case::Snake));
        let meta_module_ident = Ident::new(&meta_module_name, Span::call_site());

        Self {
            service_impl,
            sails_path,
            base_types: service_args.base_types(),
            generics,
            type_constraints,
            type_path,
            events_type: service_args.events_type(),
            type_args,
<<<<<<< HEAD
            service_ident,
=======
>>>>>>> f52b6172
            service_handlers,
            exposure_ident,
            message_id_ident,
            route_ident,
            inner_ident,
            inner_ptr_ident,
            base_ident,
            input_ident,
            meta_module_ident,
        }
    }

    fn type_constraints(&self) -> Option<&WhereClause> {
        self.type_constraints.as_ref()
    }
}

#[cfg(not(feature = "ethexe"))]
impl ServiceBuilder<'_> {
    fn service_signature_impl(&self) -> TokenStream {
        quote!()
    }

    fn try_handle_solidity_impl(&self, _base_ident: &Ident) -> TokenStream {
        quote!()
    }
}

fn generate_gservice(args: TokenStream, service_impl: ItemImpl) -> TokenStream {
    let service_args = syn::parse2::<ServiceArgs>(args).unwrap_or_else(|err| {
        abort!(
            err.span(),
            "failed to parse `service` attribute arguments: {}",
            err
        )
    });
    let sails_path = service_args.sails_path();
<<<<<<< HEAD
=======
    let events_type = service_args.events_type();
>>>>>>> f52b6172

    let service_builder = ServiceBuilder::from(&service_impl, &sails_path, &service_args);

    let service_handlers = discover_service_handlers(&service_impl);

    if service_handlers.is_empty() && service_args.base_types().is_empty() {
        abort!(
            service_impl,
            "`service` attribute requires impl to define at least one public method or extend another service"
        );
    }

<<<<<<< HEAD
=======
    let mut service_impl = service_impl.clone();
    if let Some(events_type) = events_type {
        service_impl.items.push(parse_quote!(
            fn notify_on(&mut self, event: #events_type ) -> #sails_path::errors::Result<()>  {
                #[cfg(not(target_arch = "wasm32"))]
                {
                    let self_ptr = self as *const _ as usize;
                    let event_listeners = #sails_path::gstd::events::event_listeners().lock();
                    if let Some(event_listener_ptr) = event_listeners.get(&self_ptr) {
                        let event_listener =
                            unsafe { &mut *(*event_listener_ptr as *mut Box<dyn FnMut(& #events_type )>) };
                        core::mem::drop(event_listeners);
                        event_listener(&event);
                    }
                }
                #sails_path::gstd::events::__notify_on(event)
            }
        ));
    }

>>>>>>> f52b6172
    let meta_trait_impl = service_builder.meta_trait_impl();
    let meta_module = service_builder.meta_module();

    let exposure_struct = service_builder.exposure_struct();
<<<<<<< HEAD
    let exposure_impl = service_builder.exposure_impl();
    let service_trait_impl = service_builder.service_trait_impl();
    let service_notify_impl = service_builder.service_with_events_impls();
    let exposure_listen_and_drop = service_builder.exposure_listen_and_drop();
=======
    let exposure_drop_code = events_type.map(|_| service_builder.exposure_drop());
    let exposure_impl = service_builder.exposure_impl();
    let service_trait_impl = service_builder.service_trait_impl();
>>>>>>> f52b6172

    // ethexe
    let service_signature_impl = service_builder.service_signature_impl();

    quote!(
        #service_impl

        #exposure_struct
<<<<<<< HEAD

        #exposure_impl

        #service_trait_impl

        #meta_trait_impl

        #meta_module

        #service_signature_impl

        #service_notify_impl

        #exposure_listen_and_drop
=======

        #exposure_drop_code

        #exposure_impl

        #service_trait_impl

        #meta_trait_impl

        #meta_module

        #service_signature_impl
>>>>>>> f52b6172
    )
}

fn discover_service_handlers(
    service_impl: &ItemImpl,
) -> BTreeMap<String, (&ImplItemFn, usize, bool)> {
    shared::discover_invocation_targets(service_impl, |fn_item| {
        matches!(fn_item.vis, Visibility::Public(_)) && fn_item.sig.receiver().is_some()
    })
}

impl FnBuilder<'_> {
    fn result_type_with_static_lifetime(&self) -> Type {
        let (result_type, _) = self.result_type_with_value();

        shared::replace_any_lifetime_with_static(result_type.clone())
    }

    fn handler_meta_variant(&self) -> TokenStream {
        let handler_route_ident = Ident::new(self.route.as_str(), Span::call_site());
        let handler_docs_attrs = self
            .impl_fn
            .attrs
            .iter()
            .filter(|attr| attr.path().is_ident("doc"));
        let params_struct_ident = &self.params_struct_ident;
        let result_type = self.result_type_with_static_lifetime();

        quote!(
            #( #handler_docs_attrs )*
            #handler_route_ident(#params_struct_ident, #result_type)
        )
    }

    fn params_struct(&self, scale_codec_path: &Path, scale_info_path: &Path) -> TokenStream {
        let sails_path = self.sails_path;
        let params_struct_ident = &self.params_struct_ident;
        let params_struct_members = self.params.iter().map(|item| {
            let arg_ident = item.0;
            let arg_type = item.1;
            quote!(#arg_ident: #arg_type,)
        });
        let handler_route_bytes = self.encoded_route.as_slice();

        quote!(
            #[derive(Decode, TypeInfo)]
            #[codec(crate = #scale_codec_path )]
            #[scale_info(crate = #scale_info_path )]
            pub struct #params_struct_ident {
                #(pub(super) #params_struct_members)*
            }

            impl #sails_path::gstd::InvocationIo for #params_struct_ident {
                const ROUTE: &'static [u8] = &[ #(#handler_route_bytes),* ];
                type Params = Self;
            }
        )
    }

    fn try_handle_branch_impl(
        &self,
        meta_module_ident: &Ident,
        input_ident: &Ident,
    ) -> TokenStream {
        let handler_func_ident = self.ident;

        let params_struct_ident = &self.params_struct_ident;
        let handler_func_params = self.params.iter().map(|item| {
            let param_ident = item.0;
            quote!(request.#param_ident)
        });

        let (result_type, reply_with_value) = self.result_type_with_value();
        let await_token = self.is_async().then(|| quote!(.await));
        let unwrap_token = self.unwrap_result.then(|| quote!(.unwrap()));

        let handle_token = if reply_with_value {
            quote! {
                let command_reply: CommandReply< #result_type > = self.#handler_func_ident(#(#handler_func_params),*)#await_token #unwrap_token.into();
                let (result, value) = command_reply.to_tuple();
            }
        } else {
            quote! {
                let result = self.#handler_func_ident(#(#handler_func_params),*)#await_token #unwrap_token;
                let value = 0u128;
            }
        };

        quote! {
            if let Ok(request) = #meta_module_ident::#params_struct_ident::decode_params( #input_ident) {
                #handle_token
                let output = #meta_module_ident::#params_struct_ident::encode_reply(&result);
                return Some((output, value));
            }
        }
    }

    fn exposure_func(&self, inner_ident: &Ident) -> TokenStream {
        let sails_path = self.sails_path;
        let handler_ident = self.ident;
        let handler_fn_sig = &self.impl_fn.sig;
        let handler_params = self.params.iter().map(|item| item.0);
        let handler_await_token = self.is_async().then(|| quote!(.await));
        let handler_allow_attrs = self
            .impl_fn
            .attrs
            .iter()
            .filter(|attr| attr.path().is_ident("allow"));

        quote!(
            #( #handler_allow_attrs )*
            pub #handler_fn_sig {
                let exposure_scope = #sails_path::gstd::services::ExposureCallScope::new(self);
                self. #inner_ident . #handler_ident (#(#handler_params),*) #handler_await_token
            }
        )
    }
}<|MERGE_RESOLUTION|>--- conflicted
+++ resolved
@@ -11,13 +11,8 @@
 use quote::quote;
 use std::collections::BTreeMap;
 use syn::{
-<<<<<<< HEAD
     Generics, Ident, ImplItemFn, ItemImpl, Path, PathArguments, Type, TypePath, Visibility,
     WhereClause,
-=======
-    parse_quote, Generics, Ident, ImplItemFn, ItemImpl, Lifetime, Path, PathArguments, Type,
-    TypePath, Visibility, WhereClause,
->>>>>>> f52b6172
 };
 
 mod args;
@@ -65,11 +60,6 @@
     }
 }
 
-<<<<<<< HEAD
-// Allow unused fields
-#[allow(dead_code)]
-=======
->>>>>>> f52b6172
 struct ServiceBuilder<'a> {
     service_impl: &'a ItemImpl,
     sails_path: &'a Path,
@@ -79,10 +69,6 @@
     type_path: &'a TypePath,
     events_type: Option<&'a Path>,
     type_args: &'a PathArguments,
-<<<<<<< HEAD
-    service_ident: &'a Ident,
-=======
->>>>>>> f52b6172
     service_handlers: Vec<FnBuilder<'a>>,
     exposure_ident: Ident,
     message_id_ident: Ident,
@@ -132,10 +118,6 @@
             type_path,
             events_type: service_args.events_type(),
             type_args,
-<<<<<<< HEAD
-            service_ident,
-=======
->>>>>>> f52b6172
             service_handlers,
             exposure_ident,
             message_id_ident,
@@ -173,10 +155,6 @@
         )
     });
     let sails_path = service_args.sails_path();
-<<<<<<< HEAD
-=======
-    let events_type = service_args.events_type();
->>>>>>> f52b6172
 
     let service_builder = ServiceBuilder::from(&service_impl, &sails_path, &service_args);
 
@@ -189,43 +167,14 @@
         );
     }
 
-<<<<<<< HEAD
-=======
-    let mut service_impl = service_impl.clone();
-    if let Some(events_type) = events_type {
-        service_impl.items.push(parse_quote!(
-            fn notify_on(&mut self, event: #events_type ) -> #sails_path::errors::Result<()>  {
-                #[cfg(not(target_arch = "wasm32"))]
-                {
-                    let self_ptr = self as *const _ as usize;
-                    let event_listeners = #sails_path::gstd::events::event_listeners().lock();
-                    if let Some(event_listener_ptr) = event_listeners.get(&self_ptr) {
-                        let event_listener =
-                            unsafe { &mut *(*event_listener_ptr as *mut Box<dyn FnMut(& #events_type )>) };
-                        core::mem::drop(event_listeners);
-                        event_listener(&event);
-                    }
-                }
-                #sails_path::gstd::events::__notify_on(event)
-            }
-        ));
-    }
-
->>>>>>> f52b6172
     let meta_trait_impl = service_builder.meta_trait_impl();
     let meta_module = service_builder.meta_module();
 
     let exposure_struct = service_builder.exposure_struct();
-<<<<<<< HEAD
     let exposure_impl = service_builder.exposure_impl();
     let service_trait_impl = service_builder.service_trait_impl();
     let service_notify_impl = service_builder.service_with_events_impls();
     let exposure_listen_and_drop = service_builder.exposure_listen_and_drop();
-=======
-    let exposure_drop_code = events_type.map(|_| service_builder.exposure_drop());
-    let exposure_impl = service_builder.exposure_impl();
-    let service_trait_impl = service_builder.service_trait_impl();
->>>>>>> f52b6172
 
     // ethexe
     let service_signature_impl = service_builder.service_signature_impl();
@@ -234,7 +183,6 @@
         #service_impl
 
         #exposure_struct
-<<<<<<< HEAD
 
         #exposure_impl
 
@@ -249,20 +197,6 @@
         #service_notify_impl
 
         #exposure_listen_and_drop
-=======
-
-        #exposure_drop_code
-
-        #exposure_impl
-
-        #service_trait_impl
-
-        #meta_trait_impl
-
-        #meta_module
-
-        #service_signature_impl
->>>>>>> f52b6172
     )
 }
 
