--- conflicted
+++ resolved
@@ -52,15 +52,7 @@
     #[gstd::async_main(handle_signal = my_handle_signal)]
     async fn main() {
         let mut input: &[u8] = &gstd::msg::load_bytes().expect("Failed to read input");
-<<<<<<< HEAD
         let program_ref = unsafe { PROGRAM.as_mut() }.expect("Program not initialized");
-        let (output, value): (Vec<u8>, ValueUnit) = {
-            gstd::unknown_input_panic("Unexpected service", input)
-        };
-        gstd::msg::reply_bytes(output, value).expect("Failed to send output");
-=======
-        let program_ref = unsafe { PROGRAM.as_ref() }.expect("Program not initialized");
         { gstd::unknown_input_panic("Unexpected service", input) };
->>>>>>> a0098976
     }
 }