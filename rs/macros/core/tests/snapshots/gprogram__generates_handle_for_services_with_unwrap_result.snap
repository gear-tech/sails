--- conflicted
+++ resolved
@@ -87,13 +87,8 @@
     #[gstd::async_main]
     async fn main() {
         let mut input: &[u8] = &gstd::msg::load_bytes().expect("Failed to read input");
-<<<<<<< HEAD
         let program_ref = unsafe { PROGRAM.as_mut() }.expect("Program not initialized");
-        let (output, value): (Vec<u8>, ValueUnit) = if input.starts_with(&__ROUTE_SVC1) {
-=======
-        let program_ref = unsafe { PROGRAM.as_ref() }.expect("Program not initialized");
         if input.starts_with(&__ROUTE_SVC1) {
->>>>>>> a0098976
             let mut service = program_ref.service1();
             service
                 .try_handle(
