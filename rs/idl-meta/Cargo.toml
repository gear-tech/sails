[package]
name = "sails-idl-meta"
description = "IDL meta information for the Sails framework"
documentation = "https://docs.rs/sails-idl-gen"
version.workspace = true
authors.workspace = true
edition.workspace = true
license.workspace = true
repository.workspace = true
rust-version.workspace = true

[dependencies]
askama = { workspace = true, optional = true }
scale-info.workspace = true
<<<<<<< HEAD
serde = { workspace = true, features = ["derive"], optional = true }
serde-json = { workspace = true, features = ["alloc"], optional = true }
=======
parity-scale-codec = { workspace = true, features = ["derive"] }
>>>>>>> 123d7ddb

[dev-dependencies]
insta.workspace = true

[features]
default = ["ast"]
ast = []
<<<<<<< HEAD
serde = ["dep:serde", "dep:serde-json", "ast"]
templates = ["dep:askama", "ast"]

[[test]]
name = "serde"
required-features = ["serde"]

[[test]]
=======
templates = ["dep:askama", "ast"]

[[test]]
>>>>>>> 123d7ddb
name = "templates"
required-features = ["templates"]<|MERGE_RESOLUTION|>--- conflicted
+++ resolved
@@ -11,13 +11,10 @@
 
 [dependencies]
 askama = { workspace = true, optional = true }
-scale-info.workspace = true
-<<<<<<< HEAD
+parity-scale-codec.workspace = true
 serde = { workspace = true, features = ["derive"], optional = true }
 serde-json = { workspace = true, features = ["alloc"], optional = true }
-=======
-parity-scale-codec = { workspace = true, features = ["derive"] }
->>>>>>> 123d7ddb
+scale-info.workspace = true
 
 [dev-dependencies]
 insta.workspace = true
@@ -25,7 +22,6 @@
 [features]
 default = ["ast"]
 ast = []
-<<<<<<< HEAD
 serde = ["dep:serde", "dep:serde-json", "ast"]
 templates = ["dep:askama", "ast"]
 
@@ -34,10 +30,5 @@
 required-features = ["serde"]
 
 [[test]]
-=======
-templates = ["dep:askama", "ast"]
-
-[[test]]
->>>>>>> 123d7ddb
 name = "templates"
 required-features = ["templates"]