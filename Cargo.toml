--- conflicted
+++ resolved
@@ -51,16 +51,6 @@
 sails-rename = { package = "sails-rs", path = "rs" }
 
 # Gear deps
-<<<<<<< HEAD
-gclient = { path = "../gear/gclient" }
-gcore = { path = "../gear/gcore" }
-gear-core = { path = "../gear/core", default-features = false }
-gear-core-errors = { path = "../gear/core-errors" }
-gprimitives = { path = "../gear/gprimitives", features = ["codec"] }
-gstd = { path = "../gear/gstd" }
-gtest = { path = "../gear/gtest" }
-gwasm-builder = { path = "../gear/utils/wasm-builder", package = "gear-wasm-builder" }
-=======
 gclient = "=1.9.0"
 gcore = "=1.9.0"
 gear-core = { version = "=1.9.0", default-features = false }
@@ -69,16 +59,12 @@
 gstd = "=1.9.0"
 gtest = "=1.9.0"
 gwasm-builder = { version = "=1.9.0", package = "gear-wasm-builder" }
->>>>>>> ae0f0e91
 
 # Other deps in alphabetical order
 alloy-primitives = { version = "0.8.19", default-features = false }
 alloy-sol-types = { version = "0.8.19", default-features = false }
 anyhow = "1"
-<<<<<<< HEAD
-=======
 askama = "0.14"
->>>>>>> ae0f0e91
 cargo-generate = "0.23"
 cargo_metadata = "0.19"
 clap = "4.5"
