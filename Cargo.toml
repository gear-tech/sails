--- conflicted
+++ resolved
@@ -1,91 +1,82 @@
-[workspace.package]
-version = "0.4.0"
-authors = ["Gear Technologies"]
-edition = "2021"
-license = "GPL-3.0"
-repository = "https://github.com/gear-tech/sails"
-
-[workspace]
-resolver = "2"
-members = [
-    "examples/demo/app",
-    "examples/demo/client",
-    "examples/demo/walker",
-    "examples/no-svcs-prog/app",
-    "examples/no-svcs-prog/wasm",
-    "examples/proxy/",
-    "examples/rmrk/catalog/app",
-    "examples/rmrk/catalog/wasm",
-    "examples/rmrk/resource/app",
-    "examples/rmrk/resource/wasm",
-    "rs",
-    "rs/cli",
-    "rs/client-gen",
-    "rs/idl-gen",
-    "rs/idl-parser",
-    "rs/macros",
-    "rs/macros/core",
-]
-
-[workspace.dependencies]
-# The order matches with publishing order.
-sails-macros-core = { path = "rs/macros/core" }
-sails-macros = { path = "rs/macros" }
-sails-idl-parser = { path = "rs/idl-parser" }
-sails-client-gen = { path = "rs/client-gen" }
-sails-rs = { path = "rs" }
-sails-idl-gen = { path = "rs/idl-gen" }
-# Renamed sails-rs for `proxy` demo
-sails-rename = { package = "sails-rs", path = "rs" }
-
-# Gear deps
-<<<<<<< HEAD
-gclient = { git = "https://github.com/gear-tech/gear" }
-gear-core-errors = { git = "https://github.com/gear-tech/gear" }
-gprimitives = { git = "https://github.com/gear-tech/gear", features = [
-    "codec",
-] }
-gstd = { git = "https://github.com/gear-tech/gear" }
-gtest = { git = "https://github.com/gear-tech/gear" }
-gwasm-builder = { package = "gear-wasm-builder", git = "https://github.com/gear-tech/gear" }
-=======
-gclient = "=1.5.0"
-gear-core = { version = "=1.5.0", default-features = false }
-gear-core-errors = "=1.5.0"
-gprimitives = { version = "=1.5.0", features = ["codec"] }
-gstd = "=1.5.0"
-gtest = "=1.5.0"
-gwasm-builder = { package = "gear-wasm-builder", version = "=1.5.0" }
->>>>>>> 95e52869
-
-# Other deps in alphabetical order
-anyhow = "1"
-cargo-generate = "0.21"
-clap = "4.5"
-convert-case = { package = "convert_case", version = "0.6" }
-futures = { version = "0.3", default-features = false }
-genco = "0.17"
-git-download = "0.1"
-handlebars = "4.4"
-hashbrown = "0.14"
-hex = { version = "0.4", default-features = false }
-insta = "1.39"
-itertools = "0.13"
-lalrpop = { version = "0.20", default-features = false }
-lalrpop-util = "0.20"
-logos = "0.13"
-mockall = "0.12"
-parity-scale-codec = { version = "3.6", default-features = false }
-prettyplease = "0.2"
-proc-macro-error = "1.0"
-proc-macro2 = { version = "1", default-features = false }
-quote = "1.0"
-scale-info = { version = "2.11", default-features = false }
-serde = "1.0"
-serde-json = { package = "serde_json", version = "1.0" }
-spin = { version = "0.9", default-features = false, features = ["spin_mutex"] }
-syn = "2.0"
-thiserror = "1.0"
-thiserror-no-std = "2.0"
-tokio = "1.39"
-trybuild = "1"
+[workspace.package]
+version = "0.4.0"
+authors = ["Gear Technologies"]
+edition = "2021"
+license = "GPL-3.0"
+repository = "https://github.com/gear-tech/sails"
+
+[workspace]
+resolver = "2"
+members = [
+    "examples/demo/app",
+    "examples/demo/client",
+    "examples/demo/walker",
+    "examples/no-svcs-prog/app",
+    "examples/no-svcs-prog/wasm",
+    "examples/proxy/",
+    "examples/rmrk/catalog/app",
+    "examples/rmrk/catalog/wasm",
+    "examples/rmrk/resource/app",
+    "examples/rmrk/resource/wasm",
+    "rs",
+    "rs/cli",
+    "rs/client-gen",
+    "rs/idl-gen",
+    "rs/idl-parser",
+    "rs/macros",
+    "rs/macros/core",
+]
+
+[workspace.dependencies]
+# The order matches with publishing order.
+sails-macros-core = { path = "rs/macros/core" }
+sails-macros = { path = "rs/macros" }
+sails-idl-parser = { path = "rs/idl-parser" }
+sails-client-gen = { path = "rs/client-gen" }
+sails-rs = { path = "rs" }
+sails-idl-gen = { path = "rs/idl-gen" }
+# Renamed sails-rs for `proxy` demo
+sails-rename = { package = "sails-rs", path = "rs" }
+
+# Gear deps
+gclient = { git = "https://github.com/gear-tech/gear" }
+gear-core = { git = "https://github.com/gear-tech/gear", default-features = false }
+gear-core-errors = { git = "https://github.com/gear-tech/gear" }
+gprimitives = { git = "https://github.com/gear-tech/gear", features = [
+    "codec",
+] }
+gstd = { git = "https://github.com/gear-tech/gear" }
+gtest = { git = "https://github.com/gear-tech/gear" }
+gwasm-builder = { package = "gear-wasm-builder", git = "https://github.com/gear-tech/gear" }
+
+# Other deps in alphabetical order
+anyhow = "1"
+cargo-generate = "0.21"
+clap = "4.5"
+convert-case = { package = "convert_case", version = "0.6" }
+futures = { version = "0.3", default-features = false }
+genco = "0.17"
+git-download = "0.1"
+handlebars = "4.4"
+hashbrown = "0.14"
+hex = { version = "0.4", default-features = false }
+insta = "1.39"
+itertools = "0.13"
+lalrpop = { version = "0.20", default-features = false }
+lalrpop-util = "0.20"
+logos = "0.13"
+mockall = "0.12"
+parity-scale-codec = { version = "3.6", default-features = false }
+prettyplease = "0.2"
+proc-macro-error = "1.0"
+proc-macro2 = { version = "1", default-features = false }
+quote = "1.0"
+scale-info = { version = "2.11", default-features = false }
+serde = "1.0"
+serde-json = { package = "serde_json", version = "1.0" }
+spin = { version = "0.9", default-features = false, features = ["spin_mutex"] }
+syn = "2.0"
+thiserror = "1.0"
+thiserror-no-std = "2.0"
+tokio = "1.39"
+trybuild = "1"