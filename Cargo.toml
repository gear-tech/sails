[workspace.package]
version = "0.9.0"
authors = ["Gear Technologies"]
edition = "2024"
license = "GPL-3.0"
repository = "https://github.com/gear-tech/sails"
rust-version = "1.88"

[workspace]
resolver = "3"
members = [
    "examples/demo/app",
    "examples/demo/client",
    "examples/demo/walker",
    "examples/no-svcs-prog/app",
    "examples/no-svcs-prog/wasm",
    "examples/proxy/",
    "examples/rmrk/catalog/app",
    "examples/rmrk/catalog/wasm",
    "examples/rmrk/resource/app",
    "examples/rmrk/resource/wasm",
    "examples/redirect",
    "examples/redirect/app",
    "examples/redirect/client",
    "examples/redirect/proxy",
    "examples/redirect/proxy-client",
    "examples/event-routes",
    "examples/event-routes/app",
    "rs",
    "rs/cli",
    "rs/client-gen",
    "rs/idl-gen",
    "rs/idl-meta",
    "rs/idl-parser",
    "rs/macros",
    "rs/macros/core",
    "rs/sol-gen",
    "benchmarks/alloc-stress",
    "benchmarks/compute-stress",
    "benchmarks/counter-bench",
    "benchmarks/ping-pong/app",
    "benchmarks/ping-pong/client",
    "benchmarks",
]

[workspace.dependencies]
# The order matches with publishing order.
sails-idl-meta = { path = "rs/idl-meta" }
sails-idl-parser = { path = "rs/idl-parser" }
sails-idl-gen = { path = "rs/idl-gen" }
sails-client-gen = { path = "rs/client-gen" }
sails-macros-core = { path = "rs/macros/core" }
sails-macros = { path = "rs/macros" }
sails-rs = { path = "rs" }
sails-sol-gen = { path = "rs/sol-gen" }
# Renamed sails-rs for `proxy` demo
sails-rename = { package = "sails-rs", path = "rs" }

# Gear deps
<<<<<<< HEAD
gclient = { git = "https://github.com/gear-tech/gear.git", rev = "b813d40" }
gcore = { git = "https://github.com/gear-tech/gear.git", rev = "b813d40" }
gear-core = { git = "https://github.com/gear-tech/gear.git", rev = "b813d40", default-features = false }
gear-core-errors = { git = "https://github.com/gear-tech/gear.git", rev = "b813d40" }
gprimitives = { git = "https://github.com/gear-tech/gear.git", rev = "b813d40", features = ["codec"] }
gstd = { git = "https://github.com/gear-tech/gear.git", rev = "b813d40" }
gtest = { git = "https://github.com/gear-tech/gear.git", rev = "b813d40" }
gwasm-builder = { git = "https://github.com/gear-tech/gear.git", rev = "b813d40", package = "gear-wasm-builder" }
=======
gclient = "=1.9.0"
gcore = "=1.9.0"
gear-core = { version = "=1.9.0", default-features = false }
gear-core-errors = "=1.9.0"
gprimitives = { version = "=1.9.0", default-features = false, features = ["codec"] }
gstd = "=1.9.0"
gtest = "=1.9.0"
gwasm-builder = { version = "=1.9.0", package = "gear-wasm-builder" }
>>>>>>> c9b5aa3e

# Other deps in alphabetical order
alloy-primitives = { version = "0.8.19", default-features = false }
alloy-sol-types = { version = "0.8.19", default-features = false }
anyhow = "1"
<<<<<<< HEAD
cargo-generate = "0.23.3"
=======
askama = "0.14"
cargo-generate = "0.23"
>>>>>>> c9b5aa3e
cargo_metadata = "0.19"
clap = "4.5"
fs2 = "0.4.3"
convert_case = "0.7"
futures = { version = "0.3", default-features = false }
genco = "0.17"
git-download = "0.1"
handlebars = "4.4"
hashbrown = "0.15"
hex = { version = "0.4", default-features = false }
insta = "1.43"
itertools = "0.14"
keccak-const = "0.2"
lalrpop = { version = "0.20", default-features = false }
lalrpop-util = "0.20"
log = { version = "0.4", default-features = false }
logos = "0.13"
mockall = "0.12"
pin-project-lite = "0.2"
parity-scale-codec = { version = "=3.7.5", default-features = false }
paste = "1.0"
prettyplease = "0.2"
proc-macro-error = "1.0"
proc-macro2 = { version = "1", default-features = false }
rustdoc-types = "=0.36.0"
quote = "1.0"
scale-info = { version = "2.11", default-features = false }
serde = "1.0"
serde-json = { package = "serde_json", version = "1.0" }
spin = { version = "0.9", default-features = false, features = ["spin_mutex"] }
syn = "2.0"
thiserror = "2.0"
thiserror-no-std = "2.0"
toml_edit = "0.22"
tempfile = "3.19"
tokio = "1.45"
trybuild = "1"<|MERGE_RESOLUTION|>--- conflicted
+++ resolved
@@ -57,16 +57,6 @@
 sails-rename = { package = "sails-rs", path = "rs" }
 
 # Gear deps
-<<<<<<< HEAD
-gclient = { git = "https://github.com/gear-tech/gear.git", rev = "b813d40" }
-gcore = { git = "https://github.com/gear-tech/gear.git", rev = "b813d40" }
-gear-core = { git = "https://github.com/gear-tech/gear.git", rev = "b813d40", default-features = false }
-gear-core-errors = { git = "https://github.com/gear-tech/gear.git", rev = "b813d40" }
-gprimitives = { git = "https://github.com/gear-tech/gear.git", rev = "b813d40", features = ["codec"] }
-gstd = { git = "https://github.com/gear-tech/gear.git", rev = "b813d40" }
-gtest = { git = "https://github.com/gear-tech/gear.git", rev = "b813d40" }
-gwasm-builder = { git = "https://github.com/gear-tech/gear.git", rev = "b813d40", package = "gear-wasm-builder" }
-=======
 gclient = "=1.9.0"
 gcore = "=1.9.0"
 gear-core = { version = "=1.9.0", default-features = false }
@@ -75,18 +65,13 @@
 gstd = "=1.9.0"
 gtest = "=1.9.0"
 gwasm-builder = { version = "=1.9.0", package = "gear-wasm-builder" }
->>>>>>> c9b5aa3e
 
 # Other deps in alphabetical order
 alloy-primitives = { version = "0.8.19", default-features = false }
 alloy-sol-types = { version = "0.8.19", default-features = false }
 anyhow = "1"
-<<<<<<< HEAD
-cargo-generate = "0.23.3"
-=======
 askama = "0.14"
 cargo-generate = "0.23"
->>>>>>> c9b5aa3e
 cargo_metadata = "0.19"
 clap = "4.5"
 fs2 = "0.4.3"
