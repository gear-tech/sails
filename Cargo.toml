--- conflicted
+++ resolved
@@ -1,69 +1,61 @@
-[workspace.package]
-version = "0.0.1"
-authors = ["Gear Technologies"]
-edition = "2021"
-license = "GPL-3.0"
-
-[workspace]
-resolver = "2"
-members = [
-    "client-gen",
-    "examples/puppeteer/app",
-    "examples/puppeteer/wasm",
-    "examples/rmrk/catalog/app",
-    "examples/rmrk/catalog/wasm",
-    "examples/rmrk/resource/app",
-    "examples/rmrk/resource/wasm",
-    "examples/this-that-svc/app",
-    "examples/this-that-svc/wasm",
-    "idl-gen",
-    "idl-parser",
-    "macros",
-    "macros/core",
-    "rtl",
-]
-
-[workspace.dependencies]
-anyhow = "1"
-convert-case = { package = "convert_case", version = "0.6" }
-futures = { version = "0.3", default-features = false }
-<<<<<<< HEAD
-gear-core-errors = "1.4.0"
-git-download = "0.1"
-gstd = "1.4.0"
-gtest = "1.4.0"
-gwasm-builder = { package = "gear-wasm-builder", version = "1.4.0" }
-=======
-gear-core-errors = "1.4.1"
-git-download = "0.1"
-gstd = "1.4.1"
-gtest = "1.4.1"
-gwasm-builder = { package = "gear-wasm-builder", version = "1.4.1" }
->>>>>>> 7dd4311f
-handlebars = "4.4"
-hashbrown = "0.14"
-hex = { version = "0.4", default-features = false }
-insta = "1.38"
-itertools = "0.12"
-lalrpop = { version = "0.20", default-features = false }
-lalrpop-util = "0.20"
-logos = "0.13"
-parity-scale-codec = { version = "3.6", default-features = false }
-prettyplease = "0.2"
-primitive-types = { version = "0.12", default-features = false }
-proc-macro-error = "1.0"
-proc-macro2 = { version = "1", default-features = false }
-quote = "1.0"
-sails-client-gen = { path = "client-gen" }
-sails-idl-gen = { path = "idl-gen" }
-sails-idl-parser = { path = "idl-parser" }
-sails-macros = { path = "macros" }
-sails-rtl = { path = "rtl" }
-scale-info = { version = "2.11", default-features = false }
-serde = "1.0"
-serde-json = { package = "serde_json", version = "1.0" }
-syn = "2.0"
-thiserror = "1.0"
-thiserror-no-std = "2.0"
-tokio = "1.37"
-trybuild = "1"
+[workspace.package]
+version = "0.0.1"
+authors = ["Gear Technologies"]
+edition = "2021"
+license = "GPL-3.0"
+
+[workspace]
+resolver = "2"
+members = [
+    "client-gen",
+    "examples/puppeteer/app",
+    "examples/puppeteer/wasm",
+    "examples/rmrk/catalog/app",
+    "examples/rmrk/catalog/wasm",
+    "examples/rmrk/resource/app",
+    "examples/rmrk/resource/wasm",
+    "examples/this-that-svc/app",
+    "examples/this-that-svc/wasm",
+    "idl-gen",
+    "idl-parser",
+    "macros",
+    "macros/core",
+    "rtl",
+]
+
+[workspace.dependencies]
+anyhow = "1"
+convert-case = { package = "convert_case", version = "0.6" }
+futures = { version = "0.3", default-features = false }
+gear-core-errors = "1.4.1"
+git-download = "0.1"
+gstd = "1.4.1"
+gtest = "1.4.1"
+gwasm-builder = { package = "gear-wasm-builder", version = "1.4.1" }
+handlebars = "4.4"
+hashbrown = "0.14"
+hex = { version = "0.4", default-features = false }
+insta = "1.38"
+itertools = "0.12"
+lalrpop = { version = "0.20", default-features = false }
+lalrpop-util = "0.20"
+logos = "0.13"
+parity-scale-codec = { version = "3.6", default-features = false }
+prettyplease = "0.2"
+primitive-types = { version = "0.12", default-features = false }
+proc-macro-error = "1.0"
+proc-macro2 = { version = "1", default-features = false }
+quote = "1.0"
+sails-client-gen = { path = "client-gen" }
+sails-idl-gen = { path = "idl-gen" }
+sails-idl-parser = { path = "idl-parser" }
+sails-macros = { path = "macros" }
+sails-rtl = { path = "rtl" }
+scale-info = { version = "2.11", default-features = false }
+serde = "1.0"
+serde-json = { package = "serde_json", version = "1.0" }
+syn = "2.0"
+thiserror = "1.0"
+thiserror-no-std = "2.0"
+tokio = "1.37"
+trybuild = "1"