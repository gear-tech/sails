[workspace.package]
version = "0.9.0"
authors = ["Gear Technologies"]
edition = "2024"
license = "GPL-3.0"
repository = "https://github.com/gear-tech/sails"
rust-version = "1.88"

[workspace]
resolver = "3"
members = [
    "examples/demo/app",
    "examples/demo/client",
    "examples/demo/walker",
    "examples/no-svcs-prog/app",
    "examples/no-svcs-prog/wasm",
    "examples/proxy/",
    "examples/rmrk/catalog/app",
    "examples/rmrk/catalog/wasm",
    "examples/rmrk/resource/app",
    "examples/rmrk/resource/wasm",
    "examples/redirect",
    "examples/redirect/app",
    "examples/redirect/client",
    "examples/redirect/proxy",
    "examples/redirect/proxy-client",
    "examples/event-routes",
    "examples/event-routes/app",
    "rs",
    "rs/cli",
    "rs/client-gen",
    "rs/idl-gen",
    "rs/idl-meta",
    "rs/idl-parser",
    "rs/macros",
    "rs/macros/core",
    "rs/sol-gen",
]

[workspace.dependencies]
# The order matches with publishing order.
sails-idl-meta = { path = "rs/idl-meta" }
sails-idl-parser = { path = "rs/idl-parser" }
sails-idl-gen = { path = "rs/idl-gen" }
sails-client-gen = { path = "rs/client-gen" }
sails-macros-core = { path = "rs/macros/core" }
sails-macros = { path = "rs/macros" }
sails-rs = { path = "rs" }
sails-sol-gen = { path = "rs/sol-gen" }
# Renamed sails-rs for `proxy` demo
sails-rename = { package = "sails-rs", path = "rs" }

# Gear deps
<<<<<<< HEAD
gclient = "=1.8.1"
gcore = "=1.8.1"
gear-core = { version = "=1.8.1", default-features = false }
gear-core-errors = "=1.8.1"
gbuiltin-proxy = "=1.8.1"
gbuiltin-staking = "=1.8.1"
gbuiltin-eth-bridge = "=1.8.1"
gbuiltin-bls381 = "=1.8.1"
gprimitives = { version = "=1.8.1", features = ["codec"] }
gstd = "=1.8.1"
gtest = "=1.8.1"
gwasm-builder = { version = "=1.8.1", package = "gear-wasm-builder" }
=======
gclient = "=1.9.0"
gcore = "=1.9.0"
gear-core = { version = "=1.9.0", default-features = false }
gear-core-errors = "=1.9.0"
gprimitives = { version = "=1.9.0", default-features = false, features = ["codec"] }
gstd = "=1.9.0"
gtest = "=1.9.0"
gwasm-builder = { version = "=1.9.0", package = "gear-wasm-builder" }
>>>>>>> c9b5aa3e

# Other deps in alphabetical order
alloy-primitives = { version = "0.8.19", default-features = false }
alloy-sol-types = { version = "0.8.19", default-features = false }
anyhow = "1"
askama = "0.14"
cargo-generate = "0.23"
cargo_metadata = "0.19"
clap = "4.5"
convert_case = "0.7"
futures = { version = "0.3", default-features = false }
genco = "0.17"
git-download = "0.1"
handlebars = "4.4"
hashbrown = "0.15"
hex = { version = "0.4", default-features = false }
insta = "1.43"
itertools = "0.14"
keccak-const = "0.2"
lalrpop = { version = "0.20", default-features = false }
lalrpop-util = "0.20"
log = { version = "0.4", default-features = false }
logos = "0.13"
mockall = "0.12"
pin-project-lite = "0.2"
parity-scale-codec = { version = "=3.7.5", default-features = false }
paste = "1.0"
prettyplease = "0.2"
proc-macro-error = "1.0"
proc-macro2 = { version = "1", default-features = false }
rustdoc-types = "=0.36.0"
quote = "1.0"
scale-info = { version = "2.11", default-features = false }
serde = "1.0"
serde-json = { package = "serde_json", version = "1.0" }
spin = { version = "0.9", default-features = false, features = ["spin_mutex"] }
syn = "2.0"
thiserror = "2.0"
thiserror-no-std = "2.0"
toml_edit = "0.22"
tokio = "1.45"
trybuild = "1"<|MERGE_RESOLUTION|>--- conflicted
+++ resolved
@@ -51,29 +51,18 @@
 sails-rename = { package = "sails-rs", path = "rs" }
 
 # Gear deps
-<<<<<<< HEAD
-gclient = "=1.8.1"
-gcore = "=1.8.1"
-gear-core = { version = "=1.8.1", default-features = false }
-gear-core-errors = "=1.8.1"
-gbuiltin-proxy = "=1.8.1"
-gbuiltin-staking = "=1.8.1"
-gbuiltin-eth-bridge = "=1.8.1"
-gbuiltin-bls381 = "=1.8.1"
-gprimitives = { version = "=1.8.1", features = ["codec"] }
-gstd = "=1.8.1"
-gtest = "=1.8.1"
-gwasm-builder = { version = "=1.8.1", package = "gear-wasm-builder" }
-=======
 gclient = "=1.9.0"
 gcore = "=1.9.0"
 gear-core = { version = "=1.9.0", default-features = false }
 gear-core-errors = "=1.9.0"
+gbuiltin-proxy = "=1.9.0"
+gbuiltin-staking = "=1.9.0"
+gbuiltin-eth-bridge = "=1.9.0"
+gbuiltin-bls381 = "=1.9.0"
 gprimitives = { version = "=1.9.0", default-features = false, features = ["codec"] }
 gstd = "=1.9.0"
 gtest = "=1.9.0"
 gwasm-builder = { version = "=1.9.0", package = "gear-wasm-builder" }
->>>>>>> c9b5aa3e
 
 # Other deps in alphabetical order
 alloy-primitives = { version = "0.8.19", default-features = false }
