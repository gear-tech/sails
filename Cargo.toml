[workspace.package]
version = "0.7.3"
authors = ["Gear Technologies"]
edition = "2021"
license = "GPL-3.0"
repository = "https://github.com/gear-tech/sails"

[workspace]
resolver = "2"
members = [
    "examples/demo/app",
    "examples/demo/client",
    "examples/demo/walker",
    "examples/no-svcs-prog/app",
    "examples/no-svcs-prog/wasm",
    "examples/proxy/",
    "examples/rmrk/catalog/app",
    "examples/rmrk/catalog/wasm",
    "examples/rmrk/resource/app",
    "examples/rmrk/resource/wasm",
    "examples/eth/app",
    "rs",
    "rs/cli",
    "rs/client-gen",
    "rs/idl-gen",
    "rs/idl-meta",
    "rs/idl-parser",
    "rs/macros",
    "rs/macros/core",
]

[workspace.dependencies]
# The order matches with publishing order.
sails-idl-meta = { path = "rs/idl-meta" }
sails-idl-parser = { path = "rs/idl-parser" }
sails-idl-gen = { path = "rs/idl-gen" }
sails-client-gen = { path = "rs/client-gen" }
sails-macros-core = { path = "rs/macros/core" }
sails-macros = { path = "rs/macros" }
sails-rs = { path = "rs" }
# Renamed sails-rs for `proxy` demo
sails-rename = { package = "sails-rs", path = "rs" }

# Gear deps
gclient = "=1.7.1"
gear-core = { version = "=1.7.1", default-features = false }
gear-core-errors = "=1.7.1"
gprimitives = { version = "=1.7.1", features = ["codec"] }
gstd = "=1.7.1"
gtest = "=1.7.1"
gwasm-builder = { version = "=1.7.1", package = "gear-wasm-builder" }

# Other deps in alphabetical order
alloy-primitives = { version = "0.8.19", default-features = false }
alloy-sol-types = { version = "0.8.19", default-features = false }
anyhow = "1"
cargo-generate = "0.21"
cargo_metadata = "0.19"
clap = "4.5"
const_format = "0.2"
convert-case = { package = "convert_case", version = "0.6" }
futures = { version = "0.3", default-features = false }
genco = "0.17"
git-download = "0.1"
handlebars = "4.4"
hashbrown = "0.15"
hex = { version = "0.4", default-features = false }
insta = "1.42"
<<<<<<< HEAD
itertools = "0.13"
keccak-const = "0.2"
=======
itertools = "0.14"
>>>>>>> ce9703aa
lalrpop = { version = "0.20", default-features = false }
lalrpop-util = "0.20"
log = { version = "0.4", default-features = false }
logos = "0.13"
mockall = "0.12"
parity-scale-codec = { version = "=3.7.4", default-features = false }
prettyplease = "0.2"
proc-macro-error = "1.0"
proc-macro2 = { version = "1", default-features = false }
rustdoc-types = "=0.31.0"
quote = "1.0"
scale-info = { version = "2.11", default-features = false }
serde = "1.0"
serde-json = { package = "serde_json", version = "1.0" }
spin = { version = "0.9", default-features = false, features = ["spin_mutex"] }
syn = "2.0"
thiserror = "2.0"
thiserror-no-std = "2.0"
toml_edit = "0.22"
tokio = "1.43"
trybuild = "1"<|MERGE_RESOLUTION|>--- conflicted
+++ resolved
@@ -66,12 +66,8 @@
 hashbrown = "0.15"
 hex = { version = "0.4", default-features = false }
 insta = "1.42"
-<<<<<<< HEAD
-itertools = "0.13"
+itertools = "0.14"
 keccak-const = "0.2"
-=======
-itertools = "0.14"
->>>>>>> ce9703aa
 lalrpop = { version = "0.20", default-features = false }
 lalrpop-util = "0.20"
 log = { version = "0.4", default-features = false }
