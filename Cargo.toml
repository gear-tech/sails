[workspace.package]
version = "0.0.1"
authors = ["Gear Technologies"]
edition = "2021"
license = "GPL-3.0"

[workspace]
resolver = "2"
members = [
    "examples/this-that/app",
    "examples/this-that/wasm",
    "idlgen",
    "macros",
    "macros/core",
]

[workspace.dependencies]
convert-case = { package = "convert_case", version = "0.6" }
<<<<<<< HEAD
gmeta = { git = "https://github.com/gear-tech/gear.git", tag = "v0.3.3" }
gstd = { git = "https://github.com/gear-tech/gear.git", tag = "v0.3.3" }
gsys = { git = "https://github.com/gear-tech/gear.git", tag = "v0.3.3" }
gwasm-builder = { package = "gear-wasm-builder", git = "https://github.com/gear-tech/gear.git", tag = "v0.3.3" }
handlebars = "4.4"
=======
gmeta = { git = "https://github.com/gear-tech/gear.git", tag = "v1.0.1" }
gstd = { git = "https://github.com/gear-tech/gear.git", tag = "v1.0.1" }
gsys = { git = "https://github.com/gear-tech/gear.git", tag = "v1.0.1" }
gwasm-builder = { package = "gear-wasm-builder", git = "https://github.com/gear-tech/gear.git", tag = "v1.0.1" }
>>>>>>> d763c934
parity-scale-codec = { version = "3.6.4", default-features = false }
proc-macro-error = "1.0.4"
proc-macro2 = { version = "1", default-features = false }
quote = "1.0.33"
sails-idlgen = { path = "idlgen" }
scale-info = { version = "2.5.0", default-features = false }
serde = "1.0"
serde-json = { package = "serde_json", version = "1.0" }
syn = "2.0.32"
thiserror = "1.0"
tokio = "1.32"
trybuild = "1"
<|MERGE_RESOLUTION|>--- conflicted
+++ resolved
@@ -1,42 +1,35 @@
-[workspace.package]
-version = "0.0.1"
-authors = ["Gear Technologies"]
-edition = "2021"
-license = "GPL-3.0"
-
-[workspace]
-resolver = "2"
-members = [
-    "examples/this-that/app",
-    "examples/this-that/wasm",
-    "idlgen",
-    "macros",
-    "macros/core",
-]
-
-[workspace.dependencies]
-convert-case = { package = "convert_case", version = "0.6" }
-<<<<<<< HEAD
-gmeta = { git = "https://github.com/gear-tech/gear.git", tag = "v0.3.3" }
-gstd = { git = "https://github.com/gear-tech/gear.git", tag = "v0.3.3" }
-gsys = { git = "https://github.com/gear-tech/gear.git", tag = "v0.3.3" }
-gwasm-builder = { package = "gear-wasm-builder", git = "https://github.com/gear-tech/gear.git", tag = "v0.3.3" }
-handlebars = "4.4"
-=======
-gmeta = { git = "https://github.com/gear-tech/gear.git", tag = "v1.0.1" }
-gstd = { git = "https://github.com/gear-tech/gear.git", tag = "v1.0.1" }
-gsys = { git = "https://github.com/gear-tech/gear.git", tag = "v1.0.1" }
-gwasm-builder = { package = "gear-wasm-builder", git = "https://github.com/gear-tech/gear.git", tag = "v1.0.1" }
->>>>>>> d763c934
-parity-scale-codec = { version = "3.6.4", default-features = false }
-proc-macro-error = "1.0.4"
-proc-macro2 = { version = "1", default-features = false }
-quote = "1.0.33"
-sails-idlgen = { path = "idlgen" }
-scale-info = { version = "2.5.0", default-features = false }
-serde = "1.0"
-serde-json = { package = "serde_json", version = "1.0" }
-syn = "2.0.32"
-thiserror = "1.0"
-tokio = "1.32"
-trybuild = "1"
+[workspace.package]
+version = "0.0.1"
+authors = ["Gear Technologies"]
+edition = "2021"
+license = "GPL-3.0"
+
+[workspace]
+resolver = "2"
+members = [
+    "examples/this-that/app",
+    "examples/this-that/wasm",
+    "idlgen",
+    "macros",
+    "macros/core",
+]
+
+[workspace.dependencies]
+convert-case = { package = "convert_case", version = "0.6" }
+gmeta = { git = "https://github.com/gear-tech/gear.git", tag = "v1.0.1" }
+gstd = { git = "https://github.com/gear-tech/gear.git", tag = "v1.0.1" }
+gsys = { git = "https://github.com/gear-tech/gear.git", tag = "v1.0.1" }
+gwasm-builder = { package = "gear-wasm-builder", git = "https://github.com/gear-tech/gear.git", tag = "v1.0.1" }
+handlebars = "4.4"
+parity-scale-codec = { version = "3.6.4", default-features = false }
+proc-macro-error = "1.0.4"
+proc-macro2 = { version = "1", default-features = false }
+quote = "1.0.33"
+sails-idlgen = { path = "idlgen" }
+scale-info = { version = "2.5.0", default-features = false }
+serde = "1.0"
+serde-json = { package = "serde_json", version = "1.0" }
+syn = "2.0.32"
+thiserror = "1.0"
+tokio = "1.32"
+trybuild = "1"