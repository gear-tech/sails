--- conflicted
+++ resolved
@@ -1,68 +1,63 @@
-[workspace.package]
-version = "0.0.1"
-authors = ["Gear Technologies"]
-edition = "2021"
-license = "GPL-3.0"
-
-[workspace]
-resolver = "2"
-members = [
-<<<<<<< HEAD
-    "client-gen",
-    "sender",
-    "examples/puppeteer/app",
-    "examples/puppeteer/wasm",
-=======
-    "examples/rmrk/catalog/app",
-    "examples/rmrk/catalog/wasm",
-    "examples/rmrk/resource/app",
-    "examples/rmrk/resource/wasm",
->>>>>>> c68c6c13
-    "examples/this-that-svc/app",
-    "examples/this-that-svc/wasm",
-    "exec-context/abstractions",
-    "exec-context/gstd",
-    "idlgen",
-    "idlparser",
-    "macros",
-    "macros/core",
-    "service-meta",
-]
-
-[workspace.dependencies]
-anyhow = "1"
-convert-case = { package = "convert_case", version = "0.6" }
-git-download = "0.1"
-gmeta = "1.1.1-rc.0"
-gstd = "1.1.1-rc.0"
-gtest = "1.1.1-rc.0"
-gwasm-builder = { package = "gear-wasm-builder", version = "1.1.1-rc.0" }
-handlebars = "4.4"
-itertools = "0.12"
-lalrpop = { version = "0.20", default-features = false }
-lalrpop-util = "0.20"
-logos = "0.13"
-parity-scale-codec = { version = "3.6", default-features = false }
-prettyplease = "0.2"
-proc-macro-error = "1.0"
-proc-macro2 = { version = "1", default-features = false }
-quote = "1.0"
-<<<<<<< HEAD
-rand = "0.8"
-sails-clentgen = { path = "client-gen" }
-=======
-sails-exec-context-abstractions = { path = "exec-context/abstractions" }
-sails-exec-context-gstd = { path = "exec-context/gstd" }
->>>>>>> c68c6c13
-sails-idlgen = { path = "idlgen" }
-sails-idlparser = { path = "idlparser" }
-sails-macros = { path = "macros" }
-sails-sender = { path = "sender" }
-sails-service-meta = { path = "service-meta" }
-scale-info = { version = "2.10", default-features = false }
-serde = "1.0"
-serde-json = { package = "serde_json", version = "1.0" }
-syn = "2.0"
-thiserror = "1.0"
-tokio = "1.35"
-trybuild = "1"
+[workspace.package]
+version = "0.0.1"
+authors = ["Gear Technologies"]
+edition = "2021"
+license = "GPL-3.0"
+
+[workspace]
+resolver = "2"
+members = [
+    "client-gen",
+    "examples/puppeteer/app",
+    "examples/puppeteer/wasm",
+    "examples/rmrk/catalog/app",
+    "examples/rmrk/catalog/wasm",
+    "examples/rmrk/resource/app",
+    "examples/rmrk/resource/wasm",
+    "examples/this-that-svc/app",
+    "examples/this-that-svc/wasm",
+    "exec-context/abstractions",
+    "exec-context/gstd",
+    "idlgen",
+    "idlparser",
+    "macros",
+    "macros/core",
+    "sender",
+    "service-meta",
+]
+
+[workspace.dependencies]
+anyhow = "1"
+convert-case = { package = "convert_case", version = "0.6" }
+git-download = "0.1"
+gmeta = "1.1.1-rc.0"
+gstd = "1.1.1-rc.0"
+gsys = "1.1.1-rc.0"
+gtest = "1.1.1-rc.0"
+gwasm-builder = { package = "gear-wasm-builder", version = "1.1.1-rc.0" }
+handlebars = "4.4"
+itertools = "0.12"
+lalrpop = { version = "0.20", default-features = false }
+lalrpop-util = "0.20"
+logos = "0.13"
+parity-scale-codec = { version = "3.6", default-features = false }
+prettyplease = "0.2"
+proc-macro-error = "1.0"
+proc-macro2 = { version = "1", default-features = false }
+quote = "1.0"
+rand = "0.8"
+sails-clentgen = { path = "client-gen" }
+sails-exec-context-abstractions = { path = "exec-context/abstractions" }
+sails-exec-context-gstd = { path = "exec-context/gstd" }
+sails-idlgen = { path = "idlgen" }
+sails-idlparser = { path = "idlparser" }
+sails-macros = { path = "macros" }
+sails-sender = { path = "sender" }
+sails-service-meta = { path = "service-meta" }
+scale-info = { version = "2.10", default-features = false }
+serde = "1.0"
+serde-json = { package = "serde_json", version = "1.0" }
+syn = "2.0"
+thiserror = "1.0"
+tokio = "1.35"
+trybuild = "1"