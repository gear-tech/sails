---
source: macros/core/tests/program.rs
expression: result
---
static __ROUTE_SERVICE: [u8; 8usize] = [
    28u8,
    83u8,
    101u8,
    114u8,
    118u8,
    105u8,
    99u8,
    101u8,
];
impl MyProgram {
    pub fn service(
        &self,
    ) -> <MyService as sails_rtl::gstd::services::Service>::Exposure {
        let service = self.__service();
        let exposure = <MyService as sails_rtl::gstd::services::Service>::expose(
            service,
            sails_rtl::gstd::msg::id().into(),
            __ROUTE_SERVICE.as_ref(),
        );
        exposure
    }
    fn __service(&self) -> MyService {
        MyService
    }
}
impl sails_rtl::meta::ProgramMeta for MyProgram {
    fn constructors() -> scale_info::MetaType {
        scale_info::MetaType::new::<meta::ConstructorsMeta>()
    }
    fn services() -> impl Iterator<
        Item = (&'static str, sails_rtl::meta::AnyServiceMeta),
    > {
        [("Service", sails_rtl::meta::AnyServiceMeta::new::<MyService>())].into_iter()
    }
}
use sails_rtl::prelude::Decode as __ProgramDecode;
use sails_rtl::prelude::TypeInfo as __ProgramTypeInfo;
mod meta {
    use super::*;
    #[derive(__ProgramTypeInfo)]
    pub enum ConstructorsMeta {}
}
#[cfg(target_arch = "wasm32")]
pub mod wasm {
    use super::*;
    use sails_rtl::{gstd, hex, prelude::*};
    static mut PROGRAM: Option<MyProgram> = None;
    #[no_mangle]
    extern "C" fn init() {
        let input = gstd::msg::load_bytes().expect("Failed to read input");
        if !input.is_empty() {
            {
                let input = String::decode(&mut input)
                    .unwrap_or_else(|_| {
                        if input.len() <= 8 {
                            format!("0x{}", hex::encode(input))
                        } else {
                            format!(
                                "0x{}..{}", hex::encode(& input[..4]), hex::encode(&
                                input[input.len() - 4..])
                            )
                        }
                    });
                panic!("Unexpected ctor: {}", input)
            }
        }
        unsafe {
            PROGRAM = Some(MyProgram::default());
        }
        gstd::msg::reply_bytes(input, 0).expect("Failed to send output");
    }
    #[gstd::async_main]
    async fn main() {
        let mut input: &[u8] = &gstd::msg::load_bytes().expect("Failed to read input");
<<<<<<< HEAD
        let output: Vec<u8> = if input.starts_with(&__ROUTE_SERVICE) {
            let msg_scope = gstd::__create_message_scope(__ROUTE_SERVICE.as_ref());
=======
        let output = if input.starts_with(&__ROUTE_SERVICE) {
>>>>>>> 900855d7
            let program_ref = unsafe { PROGRAM.as_ref() }
                .expect("Program not initialized");
            let mut service = program_ref.service();
            let output = service.handle(&input[__ROUTE_SERVICE.len()..]).await;
            [__ROUTE_SERVICE.as_ref(), &output].concat()
        } else {
            let input = String::decode(&mut input)
                .unwrap_or_else(|_| {
                    if input.len() <= 8 {
                        format!("0x{}", hex::encode(input))
                    } else {
                        format!(
                            "0x{}..{}", hex::encode(& input[..4]), hex::encode(&
                            input[input.len() - 4..])
                        )
                    }
                });
            panic!("Unexpected service: {}", input)
        };
        gstd::msg::reply_bytes(output, 0).expect("Failed to send output");
    }
}<|MERGE_RESOLUTION|>--- conflicted
+++ resolved
@@ -77,12 +77,7 @@
     #[gstd::async_main]
     async fn main() {
         let mut input: &[u8] = &gstd::msg::load_bytes().expect("Failed to read input");
-<<<<<<< HEAD
         let output: Vec<u8> = if input.starts_with(&__ROUTE_SERVICE) {
-            let msg_scope = gstd::__create_message_scope(__ROUTE_SERVICE.as_ref());
-=======
-        let output = if input.starts_with(&__ROUTE_SERVICE) {
->>>>>>> 900855d7
             let program_ref = unsafe { PROGRAM.as_ref() }
                 .expect("Program not initialized");
             let mut service = program_ref.service();
