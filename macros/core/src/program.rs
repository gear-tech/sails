use crate::shared::{self, Func, ImplType};
use parity_scale_codec::Encode;
use proc_macro2::{Span, TokenStream as TokenStream2};
use proc_macro_error::abort;
use quote::quote;
use std::collections::BTreeMap;
use syn::{
    parse_quote, Ident, ImplItem, ImplItemFn, ItemImpl, Receiver, ReturnType, Type, TypePath,
    Visibility,
};

pub fn gprogram(program_impl_tokens: TokenStream2) -> TokenStream2 {
    let program_impl = syn::parse2(program_impl_tokens)
<<<<<<< HEAD
        .unwrap_or_else(|err| abort!(err.span(), "`gprogram` attribute can be applied to impls only: {}", err));
=======
        .unwrap_or_else(|err| abort!(err.span(), "Failed to parse program impl: {}", err));

    let services_ctors = discover_services_ctors(&program_impl);

    let mut program_impl = program_impl.clone();

    let services_data = services_ctors
        .into_iter()
        .map(|(route, (ctor_fn, ctor_idx))| {
            let route_ident = Ident::new(
                &format!("__ROUTE_{}", route.to_ascii_uppercase()),
                Span::call_site(),
            );

            let route_static = {
                let ctor_route_bytes = route.encode();
                let ctor_route_len = ctor_route_bytes.len();
                quote!(
                    static #route_ident: [u8; #ctor_route_len] = [ #(#ctor_route_bytes),* ];
                )
            };

            let service_meta = {
                let service_type = shared::result_type(&ctor_fn.sig);
                quote!(
                    ( #route , sails_rtl::meta::AnyServiceMeta::new::< #service_type >())
                )
            };

            wire_up_service_exposure(&mut program_impl, &route_ident, ctor_fn, ctor_idx);

            (
                route_static,
                service_meta,
                ctor_fn.sig.ident.clone(),
                route_ident,
            )
        })
        .collect::<Vec<_>>();

    let program_ident = Ident::new("PROGRAM", Span::call_site());

    let handle_fn = generate_handle(
        &program_ident,
        services_data.iter().map(|item| (&item.3, &item.2)),
    );

    let services_meta = services_data.iter().map(|item| &item.1);

    let services_routes = services_data.iter().map(|item| &item.0);

>>>>>>> 900855d7
    let program_type = ImplType::new(&program_impl);
    let program_type_path = program_type.path();
    let program_type_args = program_type.args();
    let program_type_constraints = program_type.constraints();

    let (ctors_data, init_fn) = generate_init(&program_impl, program_type_path, &program_ident);

    let ctors_params_structs = ctors_data.clone().map(|item| item.2);

    let ctors_meta_variants = ctors_data.map(|item| {
        let ctor_route = Ident::new(&item.0, Span::call_site());
        let ctor_params_struct_ident = item.1;
        quote!(#ctor_route(#ctor_params_struct_ident))
    });

    quote!(
        #(#services_routes)*

        #program_impl

        impl #program_type_args sails_rtl::meta::ProgramMeta for #program_type_path #program_type_constraints {
            fn constructors() -> scale_info::MetaType {
                scale_info::MetaType::new::<meta::ConstructorsMeta>()
            }

            fn services() -> impl Iterator<Item = (&'static str, sails_rtl::meta::AnyServiceMeta)> {
                [
                    #(#services_meta),*
                ].into_iter()
            }
        }

        use sails_rtl::prelude::Decode as __ProgramDecode;
        use sails_rtl::prelude::TypeInfo as __ProgramTypeInfo;

        #(#[derive(__ProgramDecode, __ProgramTypeInfo)] #ctors_params_structs )*

        mod meta {
            use super::*;

            #[derive(__ProgramTypeInfo)]
            pub enum ConstructorsMeta {
                #(#ctors_meta_variants),*
            }
        }

        #[cfg(target_arch = "wasm32")]
        pub mod wasm {
            use super::*;
            use sails_rtl::{gstd, hex, prelude::*};

            static mut #program_ident: Option<#program_type_path> = None;

            #init_fn

            #handle_fn
        }
    )
}

fn wire_up_service_exposure(
    program_impl: &mut ItemImpl,
    route_ident: &Ident,
    ctor_fn: &ImplItemFn,
    ctor_idx: usize,
) {
    let service_type = shared::result_type(&ctor_fn.sig);

    let mut original_service_ctor_fn = ctor_fn.clone();
    let original_service_ctor_fn_ident = Ident::new(
        &format!("__{}", original_service_ctor_fn.sig.ident),
        original_service_ctor_fn.sig.ident.span(),
    );
    original_service_ctor_fn.attrs.clear();
    original_service_ctor_fn.vis = Visibility::Inherited;
    original_service_ctor_fn.sig.ident = original_service_ctor_fn_ident.clone();
    program_impl
        .items
        .push(ImplItem::Fn(original_service_ctor_fn));

    let mut wrapping_service_ctor_fn = ctor_fn.clone();
    wrapping_service_ctor_fn.sig.output = parse_quote!(
        -> < #service_type as sails_rtl::gstd::services::Service>::Exposure
    );
    wrapping_service_ctor_fn.block = parse_quote!({
        let service = self. #original_service_ctor_fn_ident ();
        let exposure = < #service_type as sails_rtl::gstd::services::Service>::expose(
            service,
            sails_rtl::gstd::msg::id().into(),
            #route_ident .as_ref(),
        );
        exposure
    });
    program_impl.items[ctor_idx] = ImplItem::Fn(wrapping_service_ctor_fn);
}

fn generate_init(
    program_impl: &ItemImpl,
    program_type_path: &TypePath,
    program_ident: &Ident,
) -> (
    impl Iterator<Item = (String, Ident, TokenStream2)> + Clone,
    TokenStream2,
) {
    let program_ctors = discover_program_ctors(program_impl, program_type_path);

    let input_ident = Ident::new("input", Span::call_site());

    let mut invocation_dispatches = Vec::with_capacity(program_ctors.len());
    let mut invocation_params_structs = Vec::with_capacity(program_ctors.len());

    for (invocation_route, (program_ctor, ..)) in &program_ctors {
        let program_ctor = &program_ctor.sig;
        let handler = Func::from(program_ctor);

        let invocation_params_struct_ident =
            Ident::new(&format!("__{}Params", invocation_route), Span::call_site());

        invocation_dispatches.push({
            let invocation_route_bytes = invocation_route.encode();
            let invocation_route_len = invocation_route_bytes.len();
            let handler_ident = handler.ident();
            let handler_await = handler.is_async().then(|| quote!(.await));
            let handler_args = handler.params().iter().map(|item| {
                let param_ident = item.0;
                quote!(request.#param_ident)
            });

            quote!(
                if #input_ident.starts_with(& [ #(#invocation_route_bytes),* ]) {
                    static INVOCATION_ROUTE: [u8; #invocation_route_len] = [ #(#invocation_route_bytes),* ];
                    let request = #invocation_params_struct_ident::decode(&mut &#input_ident[#invocation_route_len..]).expect("Failed to decode request");
                    let program = #program_type_path :: #handler_ident (#(#handler_args),*) #handler_await;
                    (program, INVOCATION_ROUTE.as_ref())
                }
            )
        });

        invocation_params_structs.push({
            let invocation_params_struct_members = handler.params().iter().map(|item| {
                let param_ident = item.0;
                let param_type = item.1;
                quote!(#param_ident: #param_type)
            });

            (
                invocation_route.clone(),
                invocation_params_struct_ident.clone(),
                quote!(
                    struct #invocation_params_struct_ident {
                        #(#invocation_params_struct_members),*
                    }
                ),
            )
        });
    }

    let init = if program_ctors.is_empty() {
        let unexpected_ctor_panic =
            shared::generate_unexpected_input_panic(&input_ident, "Unexpected ctor");

        quote!(
            #[no_mangle]
            extern "C" fn init() {
                let #input_ident = gstd::msg::load_bytes().expect("Failed to read input");
                if !#input_ident.is_empty() {
                    #unexpected_ctor_panic
                }
                unsafe {
                    #program_ident = Some(#program_type_path::default());
                }
                gstd::msg::reply_bytes(#input_ident, 0).expect("Failed to send output");
            }
        )
    } else {
        invocation_dispatches.push(shared::generate_unexpected_input_panic(
            &input_ident,
            "Unexpected ctor",
        ));

        quote!(
            #[gstd::async_init]
            async fn init() {
                let mut #input_ident: &[u8] = &gstd::msg::load_bytes().expect("Failed to read input");
                let (program, invocation_route) = #(#invocation_dispatches)else*;
                unsafe {
                    #program_ident = Some(program);
                }
                gstd::msg::reply_bytes(invocation_route, 0).expect("Failed to send output");
            }
        )
    };

    (invocation_params_structs.into_iter(), init)
}

fn generate_handle<'a>(
    program_ident: &'a Ident,
    service_ctors: impl Iterator<Item = (&'a Ident, &'a Ident)>,
) -> TokenStream2 {
    let input_ident = Ident::new("input", Span::call_site());

    let mut invocation_dispatches = Vec::new();

    for (service_route_ident, service_ctor_ident) in service_ctors {
        invocation_dispatches.push({
            quote!(
                if #input_ident.starts_with(& #service_route_ident) {
                    let program_ref = unsafe { #program_ident.as_ref() }.expect("Program not initialized");
                    let mut service = program_ref.#service_ctor_ident();
                    let output = service.handle(&#input_ident[#service_route_ident .len()..]).await;
                    [#service_route_ident .as_ref(), &output].concat()
                }
            )
        });
    }

    invocation_dispatches.push(shared::generate_unexpected_input_panic(
        &input_ident,
        "Unexpected service",
    ));

    quote!(
        #[gstd::async_main]
        async fn main() {
            let mut #input_ident: &[u8] = &gstd::msg::load_bytes().expect("Failed to read input");
            let output = #(#invocation_dispatches)else*;
            gstd::msg::reply_bytes(output, 0).expect("Failed to send output");
        }
    )
}

fn discover_program_ctors<'a>(
    program_impl: &'a ItemImpl,
    program_type_path: &'a TypePath,
) -> BTreeMap<String, (&'a ImplItemFn, usize)> {
    let self_type_path = syn::parse_str::<TypePath>("Self").unwrap();
    shared::discover_invocation_targets(
        program_impl,
        |fn_item| {
            if matches!(fn_item.vis, Visibility::Public(_)) && fn_item.sig.receiver().is_none() {
                if let ReturnType::Type(_, output_type) = &fn_item.sig.output {
                    if let Type::Path(output_type_path) = output_type.as_ref() {
                        if output_type_path == &self_type_path
                            || output_type_path == program_type_path
                        {
                            return true;
                        }
                    }
                }
            }
            false
        },
        false,
    )
}

fn discover_services_ctors(program_impl: &ItemImpl) -> BTreeMap<String, (&ImplItemFn, usize)> {
    shared::discover_invocation_targets(
        program_impl,
        |fn_item| {
            matches!(fn_item.vis, Visibility::Public(_))
                && matches!(
                    fn_item.sig.receiver(),
                    Some(Receiver {
                        mutability: None,
                        reference: Some(_),
                        ..
                    })
                )
                && fn_item.sig.inputs.len() == 1
                && !matches!(fn_item.sig.output, ReturnType::Default)
        },
        false,
    )
}

#[cfg(test)]
mod tests {
    use super::*;
    use quote::quote;

    #[test]
    fn gprogram_discovers_public_associated_functions_returning_self_or_the_type_as_ctors() {
        let program_impl = syn::parse2(quote!(
            impl MyProgram {
                fn non_public_associated_func_returning_self() -> Self {}
                fn non_public_associated_func_returning_type() -> MyProgram {}
                fn non_public_associated_func_returning_smth() -> u32 {}
                pub fn public_associated_func_returning_self() -> Self {}
                pub fn public_associated_func_returning_type() -> MyProgram {}
                pub fn public_associated_func_returning_smth() -> u32 {}
                fn non_public_method_returning_self(&self) -> Self {}
                fn non_public_method_returning_type(&self) -> MyProgram {}
                fn non_public_method_returning_smth(&self) -> u32 {}
                pub fn public_method_returning_self(&self) -> Self {}
                pub fn public_method_returning_type(&self) -> MyProgram {}
                pub fn public_method_returning_smth(&self) -> u32 {}
            }
        ))
        .unwrap();
        let program_type_path = ImplType::new(&program_impl).path().clone();

        let discovered_ctors = discover_program_ctors(&program_impl, &program_type_path)
            .iter()
            .map(|(.., (ctor_fn, ..))| ctor_fn.sig.ident.to_string())
            .collect::<Vec<_>>();

        assert_eq!(discovered_ctors.len(), 2);
        assert!(discovered_ctors.contains(&String::from("public_associated_func_returning_self")));
        assert!(discovered_ctors.contains(&String::from("public_associated_func_returning_type")));
    }

    #[test]
    fn gprogram_discovers_public_methods_with_self_ref_only_and_some_return_as_service_funcs() {
        let program_impl = syn::parse2(quote!(
            impl MyProgram {
                fn non_public_associated_func_returning_smth() -> u32 {}
                fn non_public_associated_func_returning_unit() {}
                pub fn public_associated_func_returning_smth() -> MyProgram {}
                pub fn public_associated_func_returning_unit() {}
                fn non_public_method_returning_smth(&self) -> u32 {}
                fn non_public_method_returning_unit(&self) {}
                pub fn public_method_returning_smth(&self) -> u32 {}
                pub fn public_method_returning_smth_with_other_params(&self, p1: u32) -> u32 {}
                pub fn public_methos_returning_smth_and_consuming_self(self) -> u32 {}
            }
        ))
        .unwrap();

        let discovered_services = discover_services_ctors(&program_impl)
            .iter()
            .map(|(_, (fn_impl, _))| fn_impl.sig.ident.to_string())
            .collect::<Vec<_>>();

        assert_eq!(discovered_services.len(), 1);
        assert!(discovered_services.contains(&String::from("public_method_returning_smth")));
    }
}<|MERGE_RESOLUTION|>--- conflicted
+++ resolved
@@ -11,10 +11,7 @@
 
 pub fn gprogram(program_impl_tokens: TokenStream2) -> TokenStream2 {
     let program_impl = syn::parse2(program_impl_tokens)
-<<<<<<< HEAD
         .unwrap_or_else(|err| abort!(err.span(), "`gprogram` attribute can be applied to impls only: {}", err));
-=======
-        .unwrap_or_else(|err| abort!(err.span(), "Failed to parse program impl: {}", err));
 
     let services_ctors = discover_services_ctors(&program_impl);
 
@@ -65,7 +62,6 @@
 
     let services_routes = services_data.iter().map(|item| &item.0);
 
->>>>>>> 900855d7
     let program_type = ImplType::new(&program_impl);
     let program_type_path = program_type.path();
     let program_type_args = program_type.args();
