--- conflicted
+++ resolved
@@ -21,11 +21,7 @@
         quote!(
             pub mod io {
                 use super::*;
-<<<<<<< HEAD
-                use sails::calls::EncodeDecodeWithRoute;
-=======
                 use sails::calls::ActionIo;
->>>>>>> 23b72615
                 $(self.tokens)
             }
         )
@@ -61,10 +57,7 @@
     fn_output: Option<&TypeDecl>,
     route_bytes: &str,
 ) -> rust::Tokens {
-<<<<<<< HEAD
-=======
     let params_len = fn_params.len();
->>>>>>> 23b72615
     let mut struct_param_tokens = rust::Tokens::new();
     let mut encode_call_args = rust::Tokens::new();
     let mut encode_call_names = rust::Tokens::new();
@@ -72,11 +65,7 @@
         let type_decl_code =
             generate_type_decl_with_path(func_param.type_decl(), "super".to_owned());
         quote_in! { struct_param_tokens =>
-<<<<<<< HEAD
-            pub(crate) $(&type_decl_code),
-=======
             $(&type_decl_code),
->>>>>>> 23b72615
         };
         quote_in! { encode_call_args =>
             $(func_param.name()): $(&type_decl_code),
@@ -86,29 +75,6 @@
         };
     }
 
-<<<<<<< HEAD
-    let func_output = fn_output.map_or("()".to_owned(), |output| {
-        generate_type_decl_with_path(output, "super".to_owned())
-    });
-
-    quote! {
-        #[derive(Debug, Encode)]
-        #[codec(crate = sails::scale_codec)]
-        pub struct $fn_name ($struct_param_tokens);
-
-        impl $fn_name {
-            #[allow(dead_code)]
-            pub fn encode_call($encode_call_args) -> Vec<u8> {
-                let call = $fn_name($encode_call_names);
-                call.encode_call()
-            }
-        }
-
-        impl EncodeDecodeWithRoute for $fn_name {
-            const ROUTE: &'static [u8] = &[$route_bytes];
-            type Reply = $func_output;
-        }
-=======
     let param_tokens = match params_len {
         0 => quote!(()),
         1 => quote!($(generate_type_decl_with_path(fn_params[0].type_decl(), "super".to_owned()))),
@@ -156,6 +122,5 @@
             type Params = $param_tokens;
             type Reply = $func_output;
         }
->>>>>>> 23b72615
     }
 }