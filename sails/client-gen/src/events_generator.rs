--- conflicted
+++ resolved
@@ -39,11 +39,7 @@
             #[cfg(not(target_arch = "wasm32"))]
             pub mod events $("{")
                 use super::*;
-<<<<<<< HEAD
-                use sails::events::{Listener, RemotingListener, DecodeEventWithRoute};
-=======
                 use sails::events::*;
->>>>>>> 23b72615
                 #[derive(PartialEq, Debug, Encode, Decode)]
                 #[codec(crate = sails::scale_codec)]
                 pub enum $(&events_name) $("{")
@@ -56,15 +52,6 @@
         };
 
         quote_in! { self.tokens =>
-<<<<<<< HEAD
-            impl DecodeEventWithRoute for $(&events_name) {
-                const ROUTE: &'static [u8] = &[$service_path_bytes];
-                const EVENT_NAMES: &'static [&'static [u8]] = &[&[$event_names_bytes]];
-            }
-
-            pub fn listener<R: Listener<Vec<u8>>>(remoting: R) -> impl Listener<$(&events_name)> {
-                RemotingListener::new(remoting)
-=======
             impl EventIo for $(&events_name) {
                 const ROUTE: &'static [u8] = &[$service_path_bytes];
                 const EVENT_NAMES: &'static [&'static [u8]] = &[&[$event_names_bytes]];
@@ -73,7 +60,6 @@
 
             pub fn listener<R: Listener<Vec<u8>>>(remoting: R) -> impl Listener<$(&events_name)> {
                 RemotingListener::<_, $(&events_name)>::new(remoting)
->>>>>>> 23b72615
             }
         }
 
