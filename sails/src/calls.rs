use crate::{
    errors::{Error, Result, RtlError},
    prelude::*,
};
use core::{future::Future, marker::PhantomData};

pub trait Action<TArgs> {
    fn with_value(self, value: ValueUnit) -> Self;

    fn with_args(self, args: TArgs) -> Self;

    fn value(&self) -> ValueUnit;

    fn args(&self) -> &TArgs;
}

#[allow(async_fn_in_trait)]
pub trait Call<TArgs, TReply>: Action<TArgs> {
<<<<<<< HEAD
    async fn send(self, target: ActorId) -> Result<impl Reply<TReply>>;
=======
    async fn send(self, target: ActorId) -> Result<impl Reply<T = TReply>>;
>>>>>>> 23b72615

    async fn send_recv(self, target: ActorId) -> Result<TReply>
    where
        Self: Sized,
    {
        self.send(target).await?.recv().await
    }
}

#[allow(async_fn_in_trait)]
pub trait Activation<TArgs>: Action<TArgs> {
<<<<<<< HEAD
    async fn send(self, code_id: CodeId, salt: impl AsRef<[u8]>) -> Result<impl Reply<ActorId>>;
=======
    async fn send(self, code_id: CodeId, salt: impl AsRef<[u8]>)
        -> Result<impl Reply<T = ActorId>>;
>>>>>>> 23b72615

    async fn send_recv(self, code_id: CodeId, salt: impl AsRef<[u8]>) -> Result<ActorId>
    where
        Self: Sized,
    {
        self.send(code_id, salt).await?.recv().await
    }
}

#[allow(async_fn_in_trait)]
pub trait Query<TArgs, TReply>: Action<TArgs> {
    async fn recv(self, target: ActorId) -> Result<TReply>;
}

#[allow(async_fn_in_trait)]
<<<<<<< HEAD
pub trait Reply<TReply> {
    async fn recv(self) -> Result<TReply>;
}

pub struct CallTicket<TReplyFuture, TParams, TReply> {
    reply_future: TReplyFuture,
    _params: PhantomData<TParams>,
    _reply: PhantomData<TReply>,
}

impl<TReplyFuture, TParams, TReply> CallTicket<TReplyFuture, TParams, TReply> {
    pub(crate) fn new(reply_future: TReplyFuture) -> Self {
        Self {
            reply_future,
            _params: PhantomData,
            _reply: PhantomData,
        }
    }
}

impl<TReplyFuture, TParams, TReply> Reply<TReply> for CallTicket<TReplyFuture, TParams, TReply>
where
    TReplyFuture: Future<Output = Result<Vec<u8>>>,
    TParams: EncodeDecodeWithRoute<Reply = TReply>,
{
    async fn recv(self) -> Result<TReply> {
        let reply_bytes = self.reply_future.await?;
        TParams::decode_reply(reply_bytes)
    }
}

pub struct ActivationTicket<TReplyFuture, TParams> {
    reply_future: TReplyFuture,
    _params: PhantomData<TParams>,
}

impl<TReplyFuture, TParams> ActivationTicket<TReplyFuture, TParams> {
    pub(crate) fn new(reply_future: TReplyFuture) -> Self {
        Self {
            reply_future,
            _params: PhantomData,
        }
    }
}

impl<TReplyFuture, TParams> Reply<ActorId> for ActivationTicket<TReplyFuture, TParams>
where
    TReplyFuture: Future<Output = Result<(ActorId, Vec<u8>)>>,
    TParams: EncodeDecodeWithRoute<Reply = ()>,
{
    async fn recv(self) -> Result<ActorId> {
        let (actor_id, payload) = self.reply_future.await?;
        TParams::decode_reply(payload)?;
=======
pub trait Reply {
    type T;
    async fn recv(self) -> Result<Self::T>;
}

pub struct CallTicket<TReplyFuture, TActionIo> {
    reply_future: TReplyFuture,
    _io: PhantomData<TActionIo>,
}

impl<TReplyFuture, TActionIo> CallTicket<TReplyFuture, TActionIo> {
    pub(crate) fn new(reply_future: TReplyFuture) -> Self {
        Self {
            reply_future,
            _io: PhantomData,
        }
    }
}

impl<TReplyFuture, TActionIo> Reply for CallTicket<TReplyFuture, TActionIo>
where
    TReplyFuture: Future<Output = Result<Vec<u8>>>,
    TActionIo: ActionIo,
{
    type T = TActionIo::Reply;

    async fn recv(self) -> Result<Self::T> {
        let reply_bytes = self.reply_future.await?;
        TActionIo::decode_reply(reply_bytes)
    }
}

pub struct ActivationTicket<TReplyFuture, TActionIo> {
    reply_future: TReplyFuture,
    _io: PhantomData<TActionIo>,
}

impl<TReplyFuture, TActionIo> ActivationTicket<TReplyFuture, TActionIo> {
    pub(crate) fn new(reply_future: TReplyFuture) -> Self {
        Self {
            reply_future,
            _io: PhantomData,
        }
    }
}

impl<TReplyFuture, TActionIo> Reply for ActivationTicket<TReplyFuture, TActionIo>
where
    TReplyFuture: Future<Output = Result<(ActorId, Vec<u8>)>>,
    TActionIo: ActionIo<Reply = ()>,
{
    type T = ActorId;

    async fn recv(self) -> Result<Self::T> {
        let (actor_id, payload) = self.reply_future.await?;
        TActionIo::decode_reply(payload)?;
>>>>>>> 23b72615
        Ok(actor_id)
    }
}

#[allow(async_fn_in_trait)]
pub trait Remoting<TArgs> {
    async fn activate(
        self,
        code_id: CodeId,
        salt: impl AsRef<[u8]>,
        payload: impl AsRef<[u8]>,
        value: ValueUnit,
        args: TArgs,
    ) -> Result<impl Future<Output = Result<(ActorId, Vec<u8>)>>>;

    async fn message(
        self,
        target: ActorId,
        payload: impl AsRef<[u8]>,
        value: ValueUnit,
        args: TArgs,
    ) -> Result<impl Future<Output = Result<Vec<u8>>>>;

    async fn query(
        self,
        target: ActorId,
        payload: impl AsRef<[u8]>,
        value: ValueUnit,
        args: TArgs,
    ) -> Result<Vec<u8>>;

    fn args(&self) -> TArgs;
}

<<<<<<< HEAD
pub struct RemotingAction<TRemoting, TArgs, TParams, TReply> {
    remoting: TRemoting,
    params: TParams,
=======
pub struct RemotingAction<TRemoting, TArgs, TActionIo: ActionIo> {
    remoting: TRemoting,
    params: TActionIo::Params,
>>>>>>> 23b72615
    value: ValueUnit,
    args: TArgs,
}

<<<<<<< HEAD
impl<TRemoting: Remoting<TArgs>, TArgs, TParams, TReply>
    RemotingAction<TRemoting, TArgs, TParams, TReply>
{
    pub fn new(remoting: TRemoting, params: TParams) -> Self {
        let args = remoting.args();
=======
impl<TRemoting, TArgs, TActionIo: ActionIo> RemotingAction<TRemoting, TArgs, TActionIo>
where
    TArgs: Default,
{
    pub fn new(remoting: TRemoting, params: TActionIo::Params) -> Self {
>>>>>>> 23b72615
        Self {
            remoting,
            params,
            value: Default::default(),
<<<<<<< HEAD
            args,
            _treply: PhantomData,
        }
    }
}

impl<TRemoting, TArgs, TParams, TReply> Action<TArgs>
    for RemotingAction<TRemoting, TArgs, TParams, TReply>
=======
            args: Default::default(),
        }
    }
}

impl<TRemoting, TArgs, TActionIo: ActionIo> Action<TArgs>
    for RemotingAction<TRemoting, TArgs, TActionIo>
>>>>>>> 23b72615
{
    fn with_value(self, value: ValueUnit) -> Self {
        Self { value, ..self }
    }

    fn with_args(self, args: TArgs) -> Self {
        Self { args, ..self }
    }

    fn value(&self) -> ValueUnit {
        self.value
    }

    fn args(&self) -> &TArgs {
        &self.args
    }
}

<<<<<<< HEAD
impl<TRemoting, TArgs, TParams, TReply> Call<TArgs, TReply>
    for RemotingAction<TRemoting, TArgs, TParams, TReply>
where
    TRemoting: Remoting<TArgs>,
    TParams: EncodeDecodeWithRoute<Reply = TReply>,
{
    async fn send(self, target: ActorId) -> Result<impl Reply<TReply>> {
        let payload = self.params.encode_call();
=======
impl<TRemoting, TArgs, TActionIo> Call<TArgs, TActionIo::Reply>
    for RemotingAction<TRemoting, TArgs, TActionIo>
where
    TRemoting: Remoting<TArgs>,
    TActionIo: ActionIo,
{
    async fn send(self, target: ActorId) -> Result<impl Reply<T = TActionIo::Reply>> {
        let payload = TActionIo::encode_call(&self.params);
>>>>>>> 23b72615
        let reply_future = self
            .remoting
            .message(target, payload, self.value, self.args)
            .await?;
<<<<<<< HEAD
        Ok(CallTicket::<_, TParams, TReply>::new(reply_future))
    }
}

impl<TRemoting, TArgs, TParams> Activation<TArgs>
    for RemotingAction<TRemoting, TArgs, TParams, ActorId>
where
    TRemoting: Remoting<TArgs>,
    TParams: EncodeDecodeWithRoute<Reply = ()>,
{
    async fn send(self, code_id: CodeId, salt: impl AsRef<[u8]>) -> Result<impl Reply<ActorId>> {
        let payload = self.params.encode_call();
=======
        Ok(CallTicket::<_, TActionIo>::new(reply_future))
    }
}

impl<TRemoting, TArgs, TActionIo> Activation<TArgs> for RemotingAction<TRemoting, TArgs, TActionIo>
where
    TRemoting: Remoting<TArgs>,
    TActionIo: ActionIo<Reply = ()>,
{
    async fn send(
        self,
        code_id: CodeId,
        salt: impl AsRef<[u8]>,
    ) -> Result<impl Reply<T = ActorId>> {
        let payload = TActionIo::encode_call(&self.params);
>>>>>>> 23b72615
        let reply_future = self
            .remoting
            .activate(code_id, salt, payload, self.value, self.args)
            .await?;
<<<<<<< HEAD
        Ok(ActivationTicket::<_, TParams>::new(reply_future))
    }
}

impl<TRemoting, TArgs, TParams, TReply> Query<TArgs, TReply>
    for RemotingAction<TRemoting, TArgs, TParams, TReply>
where
    TRemoting: Remoting<TArgs>,
    TParams: EncodeDecodeWithRoute<Reply = TReply>,
{
    async fn recv(self, target: ActorId) -> Result<TReply> {
        let payload = self.params.encode_call();
=======
        Ok(ActivationTicket::<_, TActionIo>::new(reply_future))
    }
}

impl<TRemoting, TArgs, TActionIo> Query<TArgs, TActionIo::Reply>
    for RemotingAction<TRemoting, TArgs, TActionIo>
where
    TRemoting: Remoting<TArgs>,
    TActionIo: ActionIo,
{
    async fn recv(self, target: ActorId) -> Result<TActionIo::Reply> {
        let payload = TActionIo::encode_call(&self.params);
>>>>>>> 23b72615
        let reply_bytes = self
            .remoting
            .query(target, payload, self.value, self.args)
            .await?;
<<<<<<< HEAD
        TParams::decode_reply(reply_bytes)
    }
}

pub trait EncodeDecodeWithRoute: Encode {
    const ROUTE: &'static [u8];
    type Reply: Decode;

    fn encode_call(&self) -> Vec<u8> {
        let mut result = Vec::with_capacity(Self::ROUTE.len() + self.encoded_size());
        result.extend_from_slice(Self::ROUTE);
        self.encode_to(&mut result);
=======
        TActionIo::decode_reply(reply_bytes)
    }
}

pub trait ActionIo {
    const ROUTE: &'static [u8];
    type Params: Encode;
    type Reply: Decode;

    fn encode_call(value: &Self::Params) -> Vec<u8> {
        let mut result = Vec::with_capacity(Self::ROUTE.len() + value.encoded_size());
        result.extend_from_slice(Self::ROUTE);
        value.encode_to(&mut result);
>>>>>>> 23b72615
        result
    }

    fn decode_reply(payload: impl AsRef<[u8]>) -> Result<Self::Reply> {
        let mut value = payload.as_ref();
        if !value.starts_with(Self::ROUTE) {
            return Err(Error::Rtl(RtlError::ReplyPrefixMismatches));
        }
        value = &value[Self::ROUTE.len()..];
        Decode::decode(&mut value).map_err(Error::Codec)
    }
}<|MERGE_RESOLUTION|>--- conflicted
+++ resolved
@@ -16,11 +16,7 @@
 
 #[allow(async_fn_in_trait)]
 pub trait Call<TArgs, TReply>: Action<TArgs> {
-<<<<<<< HEAD
-    async fn send(self, target: ActorId) -> Result<impl Reply<TReply>>;
-=======
     async fn send(self, target: ActorId) -> Result<impl Reply<T = TReply>>;
->>>>>>> 23b72615
 
     async fn send_recv(self, target: ActorId) -> Result<TReply>
     where
@@ -32,12 +28,8 @@
 
 #[allow(async_fn_in_trait)]
 pub trait Activation<TArgs>: Action<TArgs> {
-<<<<<<< HEAD
-    async fn send(self, code_id: CodeId, salt: impl AsRef<[u8]>) -> Result<impl Reply<ActorId>>;
-=======
     async fn send(self, code_id: CodeId, salt: impl AsRef<[u8]>)
         -> Result<impl Reply<T = ActorId>>;
->>>>>>> 23b72615
 
     async fn send_recv(self, code_id: CodeId, salt: impl AsRef<[u8]>) -> Result<ActorId>
     where
@@ -53,61 +45,6 @@
 }
 
 #[allow(async_fn_in_trait)]
-<<<<<<< HEAD
-pub trait Reply<TReply> {
-    async fn recv(self) -> Result<TReply>;
-}
-
-pub struct CallTicket<TReplyFuture, TParams, TReply> {
-    reply_future: TReplyFuture,
-    _params: PhantomData<TParams>,
-    _reply: PhantomData<TReply>,
-}
-
-impl<TReplyFuture, TParams, TReply> CallTicket<TReplyFuture, TParams, TReply> {
-    pub(crate) fn new(reply_future: TReplyFuture) -> Self {
-        Self {
-            reply_future,
-            _params: PhantomData,
-            _reply: PhantomData,
-        }
-    }
-}
-
-impl<TReplyFuture, TParams, TReply> Reply<TReply> for CallTicket<TReplyFuture, TParams, TReply>
-where
-    TReplyFuture: Future<Output = Result<Vec<u8>>>,
-    TParams: EncodeDecodeWithRoute<Reply = TReply>,
-{
-    async fn recv(self) -> Result<TReply> {
-        let reply_bytes = self.reply_future.await?;
-        TParams::decode_reply(reply_bytes)
-    }
-}
-
-pub struct ActivationTicket<TReplyFuture, TParams> {
-    reply_future: TReplyFuture,
-    _params: PhantomData<TParams>,
-}
-
-impl<TReplyFuture, TParams> ActivationTicket<TReplyFuture, TParams> {
-    pub(crate) fn new(reply_future: TReplyFuture) -> Self {
-        Self {
-            reply_future,
-            _params: PhantomData,
-        }
-    }
-}
-
-impl<TReplyFuture, TParams> Reply<ActorId> for ActivationTicket<TReplyFuture, TParams>
-where
-    TReplyFuture: Future<Output = Result<(ActorId, Vec<u8>)>>,
-    TParams: EncodeDecodeWithRoute<Reply = ()>,
-{
-    async fn recv(self) -> Result<ActorId> {
-        let (actor_id, payload) = self.reply_future.await?;
-        TParams::decode_reply(payload)?;
-=======
 pub trait Reply {
     type T;
     async fn recv(self) -> Result<Self::T>;
@@ -164,7 +101,6 @@
     async fn recv(self) -> Result<Self::T> {
         let (actor_id, payload) = self.reply_future.await?;
         TActionIo::decode_reply(payload)?;
->>>>>>> 23b72615
         Ok(actor_id)
     }
 }
@@ -199,54 +135,29 @@
     fn args(&self) -> TArgs;
 }
 
-<<<<<<< HEAD
-pub struct RemotingAction<TRemoting, TArgs, TParams, TReply> {
-    remoting: TRemoting,
-    params: TParams,
-=======
 pub struct RemotingAction<TRemoting, TArgs, TActionIo: ActionIo> {
     remoting: TRemoting,
     params: TActionIo::Params,
->>>>>>> 23b72615
     value: ValueUnit,
     args: TArgs,
 }
 
-<<<<<<< HEAD
-impl<TRemoting: Remoting<TArgs>, TArgs, TParams, TReply>
-    RemotingAction<TRemoting, TArgs, TParams, TReply>
-{
-    pub fn new(remoting: TRemoting, params: TParams) -> Self {
+impl<TRemoting: Remoting<TArgs>, TArgs, TActionIo: ActionIo>
+    RemotingAction<TRemoting, TArgs, TActionIo>
+{
+    pub fn new(remoting: TRemoting, params: TActionIo::Params) -> Self {
         let args = remoting.args();
-=======
-impl<TRemoting, TArgs, TActionIo: ActionIo> RemotingAction<TRemoting, TArgs, TActionIo>
-where
-    TArgs: Default,
-{
-    pub fn new(remoting: TRemoting, params: TActionIo::Params) -> Self {
->>>>>>> 23b72615
         Self {
             remoting,
             params,
             value: Default::default(),
-<<<<<<< HEAD
             args,
-            _treply: PhantomData,
-        }
-    }
-}
-
-impl<TRemoting, TArgs, TParams, TReply> Action<TArgs>
-    for RemotingAction<TRemoting, TArgs, TParams, TReply>
-=======
-            args: Default::default(),
         }
     }
 }
 
 impl<TRemoting, TArgs, TActionIo: ActionIo> Action<TArgs>
     for RemotingAction<TRemoting, TArgs, TActionIo>
->>>>>>> 23b72615
 {
     fn with_value(self, value: ValueUnit) -> Self {
         Self { value, ..self }
@@ -265,16 +176,6 @@
     }
 }
 
-<<<<<<< HEAD
-impl<TRemoting, TArgs, TParams, TReply> Call<TArgs, TReply>
-    for RemotingAction<TRemoting, TArgs, TParams, TReply>
-where
-    TRemoting: Remoting<TArgs>,
-    TParams: EncodeDecodeWithRoute<Reply = TReply>,
-{
-    async fn send(self, target: ActorId) -> Result<impl Reply<TReply>> {
-        let payload = self.params.encode_call();
-=======
 impl<TRemoting, TArgs, TActionIo> Call<TArgs, TActionIo::Reply>
     for RemotingAction<TRemoting, TArgs, TActionIo>
 where
@@ -283,25 +184,10 @@
 {
     async fn send(self, target: ActorId) -> Result<impl Reply<T = TActionIo::Reply>> {
         let payload = TActionIo::encode_call(&self.params);
->>>>>>> 23b72615
         let reply_future = self
             .remoting
             .message(target, payload, self.value, self.args)
             .await?;
-<<<<<<< HEAD
-        Ok(CallTicket::<_, TParams, TReply>::new(reply_future))
-    }
-}
-
-impl<TRemoting, TArgs, TParams> Activation<TArgs>
-    for RemotingAction<TRemoting, TArgs, TParams, ActorId>
-where
-    TRemoting: Remoting<TArgs>,
-    TParams: EncodeDecodeWithRoute<Reply = ()>,
-{
-    async fn send(self, code_id: CodeId, salt: impl AsRef<[u8]>) -> Result<impl Reply<ActorId>> {
-        let payload = self.params.encode_call();
-=======
         Ok(CallTicket::<_, TActionIo>::new(reply_future))
     }
 }
@@ -317,25 +203,10 @@
         salt: impl AsRef<[u8]>,
     ) -> Result<impl Reply<T = ActorId>> {
         let payload = TActionIo::encode_call(&self.params);
->>>>>>> 23b72615
         let reply_future = self
             .remoting
             .activate(code_id, salt, payload, self.value, self.args)
             .await?;
-<<<<<<< HEAD
-        Ok(ActivationTicket::<_, TParams>::new(reply_future))
-    }
-}
-
-impl<TRemoting, TArgs, TParams, TReply> Query<TArgs, TReply>
-    for RemotingAction<TRemoting, TArgs, TParams, TReply>
-where
-    TRemoting: Remoting<TArgs>,
-    TParams: EncodeDecodeWithRoute<Reply = TReply>,
-{
-    async fn recv(self, target: ActorId) -> Result<TReply> {
-        let payload = self.params.encode_call();
-=======
         Ok(ActivationTicket::<_, TActionIo>::new(reply_future))
     }
 }
@@ -348,25 +219,10 @@
 {
     async fn recv(self, target: ActorId) -> Result<TActionIo::Reply> {
         let payload = TActionIo::encode_call(&self.params);
->>>>>>> 23b72615
         let reply_bytes = self
             .remoting
             .query(target, payload, self.value, self.args)
             .await?;
-<<<<<<< HEAD
-        TParams::decode_reply(reply_bytes)
-    }
-}
-
-pub trait EncodeDecodeWithRoute: Encode {
-    const ROUTE: &'static [u8];
-    type Reply: Decode;
-
-    fn encode_call(&self) -> Vec<u8> {
-        let mut result = Vec::with_capacity(Self::ROUTE.len() + self.encoded_size());
-        result.extend_from_slice(Self::ROUTE);
-        self.encode_to(&mut result);
-=======
         TActionIo::decode_reply(reply_bytes)
     }
 }
@@ -380,7 +236,6 @@
         let mut result = Vec::with_capacity(Self::ROUTE.len() + value.encoded_size());
         result.extend_from_slice(Self::ROUTE);
         value.encode_to(&mut result);
->>>>>>> 23b72615
         result
     }
 
