--- conflicted
+++ resolved
@@ -12,26 +12,13 @@
 
 pub struct RemotingListener<R, E> {
     remoting: R,
-<<<<<<< HEAD
-    _event: PhantomData<E>,
-=======
     _io: PhantomData<E>,
->>>>>>> 23b72615
 }
 
 impl<R: Listener<Vec<u8>>, E> RemotingListener<R, E> {
     pub fn new(remoting: R) -> Self {
         Self {
             remoting,
-<<<<<<< HEAD
-            _event: PhantomData,
-        }
-    }
-}
-
-impl<R: Listener<Vec<u8>>, E: DecodeEventWithRoute> Listener<E> for RemotingListener<R, E> {
-    async fn listen(&mut self) -> Result<impl Stream<Item = (ActorId, E)> + Unpin> {
-=======
             _io: PhantomData,
         }
     }
@@ -39,7 +26,6 @@
 
 impl<R: Listener<Vec<u8>>, E: EventIo> Listener<E::Event> for RemotingListener<R, E> {
     async fn listen(&mut self) -> Result<impl Stream<Item = (ActorId, E::Event)> + Unpin> {
->>>>>>> 23b72615
         let stream = self.remoting.listen().await?;
         let map = stream.filter_map(move |(actor_id, payload)| async move {
             E::decode_event(payload).ok().map(|e| (actor_id, e))
@@ -48,20 +34,12 @@
     }
 }
 
-<<<<<<< HEAD
-pub trait DecodeEventWithRoute: Decode {
-    const ROUTE: &'static [u8];
-    const EVENT_NAMES: &'static [&'static [u8]];
-
-    fn decode_event(payload: impl AsRef<[u8]>) -> Result<Self> {
-=======
 pub trait EventIo {
     const ROUTE: &'static [u8];
     const EVENT_NAMES: &'static [&'static [u8]];
     type Event: Decode;
 
     fn decode_event(payload: impl AsRef<[u8]>) -> Result<Self::Event> {
->>>>>>> 23b72615
         let payload = payload.as_ref();
         if !payload.starts_with(Self::ROUTE) {
             Err(RtlError::EventPrefixMismatches)?;
