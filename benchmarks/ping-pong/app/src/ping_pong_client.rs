--- conflicted
+++ resolved
@@ -7,15 +7,6 @@
     type Env: sails_rs::client::GearEnv;
     fn ping_pong_service(
         &self,
-<<<<<<< HEAD
-    ) -> sails_rs::client::Service<Self::Env, ping_pong_service::PingPongServiceImpl>;
-}
-impl<E: sails_rs::client::GearEnv> PingPong for sails_rs::client::Actor<E, PingPongProgram> {
-    type Env = E;
-    fn ping_pong_service(
-        &self,
-    ) -> sails_rs::client::Service<Self::Env, ping_pong_service::PingPongServiceImpl> {
-=======
     ) -> sails_rs::client::Service<ping_pong_service::PingPongServiceImpl, Self::Env>;
 }
 impl<E: sails_rs::client::GearEnv> PingPong for sails_rs::client::Actor<PingPongProgram, E> {
@@ -23,7 +14,6 @@
     fn ping_pong_service(
         &self,
     ) -> sails_rs::client::Service<ping_pong_service::PingPongServiceImpl, Self::Env> {
->>>>>>> d0861696
         self.service(stringify!(PingPongService))
     }
 }
@@ -31,26 +21,15 @@
     type Env: sails_rs::client::GearEnv;
     fn new_for_bench(
         self,
-<<<<<<< HEAD
-    ) -> sails_rs::client::PendingCtor<Self::Env, PingPongProgram, io::NewForBench>;
-}
-impl<E: sails_rs::client::GearEnv> PingPongCtors
-    for sails_rs::client::Deployment<E, PingPongProgram>
-=======
     ) -> sails_rs::client::PendingCtor<PingPongProgram, io::NewForBench, Self::Env>;
 }
 impl<E: sails_rs::client::GearEnv> PingPongCtors
     for sails_rs::client::Deployment<PingPongProgram, E>
->>>>>>> d0861696
 {
     type Env = E;
     fn new_for_bench(
         self,
-<<<<<<< HEAD
-    ) -> sails_rs::client::PendingCtor<Self::Env, PingPongProgram, io::NewForBench> {
-=======
     ) -> sails_rs::client::PendingCtor<PingPongProgram, io::NewForBench, Self::Env> {
->>>>>>> d0861696
         self.pending_ctor(())
     }
 }
@@ -67,29 +46,17 @@
         fn ping(
             &mut self,
             payload: PingPongPayload,
-<<<<<<< HEAD
-        ) -> sails_rs::client::PendingCall<Self::Env, io::Ping>;
-    }
-    pub struct PingPongServiceImpl;
-    impl<E: sails_rs::client::GearEnv> PingPongService
-        for sails_rs::client::Service<E, PingPongServiceImpl>
-=======
         ) -> sails_rs::client::PendingCall<io::Ping, Self::Env>;
     }
     pub struct PingPongServiceImpl;
     impl<E: sails_rs::client::GearEnv> PingPongService
         for sails_rs::client::Service<PingPongServiceImpl, E>
->>>>>>> d0861696
     {
         type Env = E;
         fn ping(
             &mut self,
             payload: PingPongPayload,
-<<<<<<< HEAD
-        ) -> sails_rs::client::PendingCall<Self::Env, io::Ping> {
-=======
         ) -> sails_rs::client::PendingCall<io::Ping, Self::Env> {
->>>>>>> d0861696
             self.pending_call((payload,))
         }
     }
