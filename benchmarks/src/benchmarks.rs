--- conflicted
+++ resolved
@@ -317,44 +317,26 @@
 
 async fn deploy_for_bench<
     P: Program,
-<<<<<<< HEAD
-    IO: CallEncodeDecode,
-    F: FnOnce(Deployment<GtestEnv, P>) -> PendingCtor<GtestEnv, P, IO>,
-=======
     IO: CallCodec,
     F: FnOnce(Deployment<P, GtestEnv>) -> PendingCtor<P, IO, GtestEnv>,
->>>>>>> d0861696
 >(
     env: &GtestEnv,
     wasm_path: &str,
     f: F,
-<<<<<<< HEAD
-) -> Actor<GtestEnv, P> {
-=======
 ) -> Actor<P, GtestEnv> {
->>>>>>> d0861696
     let code_id = env.system().submit_local_code_file(wasm_path);
     deploy_code_for_bench(env, code_id, f).await
 }
 
 async fn deploy_code_for_bench<
     P: Program,
-<<<<<<< HEAD
-    IO: CallEncodeDecode,
-    F: FnOnce(Deployment<GtestEnv, P>) -> PendingCtor<GtestEnv, P, IO>,
-=======
     IO: CallCodec,
     F: FnOnce(Deployment<P, GtestEnv>) -> PendingCtor<P, IO, GtestEnv>,
->>>>>>> d0861696
 >(
     env: &GtestEnv,
     code_id: CodeId,
     f: F,
-<<<<<<< HEAD
-) -> Actor<GtestEnv, P> {
-=======
 ) -> Actor<P, GtestEnv> {
->>>>>>> d0861696
     let salt = COUNTER_SALT
         .fetch_add(1, std::sync::atomic::Ordering::SeqCst)
         .to_le_bytes()
