--- conflicted
+++ resolved
@@ -311,10 +311,7 @@
     MessageId,
     H256,
     U256,
-<<<<<<< HEAD
-=======
     H160,
->>>>>>> 9ff73314
     NonZeroU8,
     NonZeroU16,
     NonZeroU32,
