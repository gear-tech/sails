node_modules/
<<<<<<< HEAD
=======
js/lib/
>>>>>>> cd0277c5

.DS_Store

.vscode
target/
.binpath
.vscode
#.log<|MERGE_RESOLUTION|>--- conflicted
+++ resolved
@@ -1,13 +1,6 @@
+.binpath
+.DS_Store
+.vscode
+js/lib/
 node_modules/
-<<<<<<< HEAD
-=======
-js/lib/
->>>>>>> cd0277c5
-
-.DS_Store
-
-.vscode
-target/
-.binpath
-.vscode
-#.log+target/