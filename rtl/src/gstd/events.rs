//! Functionality for notifying off-chain subscribers on events happening in on-chain programs.

use crate::{
    collections::HashMap,
    errors::*,
    gstd::{msg, services},
    Vec,
};
use core::{any::TypeId, marker::PhantomData};
use gstd::ActorId as GStdActorId;
use parity_scale_codec::Encode;
use scale_info::{StaticTypeInfo, TypeDef};

/// An implementation of the [`traits::EventNotifier`] trait for using within on-chain programs.
///
/// The `TEvents` type parameter must be a enum type where each variant represents an event.
#[derive(Default, Clone)]
pub struct EventNotifier<TEvents> {
    _tevents: PhantomData<TEvents>,
}

impl<TEvents> EventNotifier<TEvents>
where
    TEvents: StaticTypeInfo + Encode,
{
    /// Creates a new instance of the [`EventNotifier`].
    pub fn new() -> Self {
        Self {
            _tevents: PhantomData,
        }
    }

    // This code relies on the fact contracts are executed in a single-threaded environment
    fn type_id_to_event_names_map() -> &'static mut HashMap<TypeId, Result<Vec<Vec<u8>>, RtlError>>
    {
        type TypeIdToEncodedEventNamesMap = HashMap<TypeId, Result<Vec<Vec<u8>>, RtlError>>;
        // It is not expected this to be ever big as there are not that many event types in a contract.
        // So it shouldn't incur too many memory operations
        static mut TYPE_ID_TO_EVENT_NAMES_MAP: Option<TypeIdToEncodedEventNamesMap> = None;
        unsafe { TYPE_ID_TO_EVENT_NAMES_MAP.get_or_insert_with(HashMap::new) }
    }

    fn encoded_event_names() -> Result<&'static [Vec<u8>], RtlError>
    where
        TEvents: StaticTypeInfo,
    {
        let type_id_to_encoded_event_names_map = Self::type_id_to_event_names_map();

        let encoded_event_names = type_id_to_encoded_event_names_map
            .entry(TypeId::of::<TEvents::Identity>())
            .or_insert_with(|| {
                let type_meta = scale_info::meta_type::<TEvents>();
                let type_info = type_meta.type_info();
                let variant_type_def = match type_info.type_def {
                    TypeDef::Variant(variant_type_def) => variant_type_def,
                    _ => {
                        return Err(RtlError::EventTypeMustBeEnum {
                            type_name: type_info.path.ident().unwrap_or("N/A").into(),
                        })
                    }
                };
                Ok(variant_type_def
                    .variants
                    .iter()
                    .map(|variant| variant.name.encode())
                    .collect())
            });
        encoded_event_names
            .as_ref()
            .map_err(Clone::clone)
            .map(|v| v.as_slice())
    }

    fn compose_payload(prefix: &[u8], event: TEvents) -> Result<Vec<u8>, RtlError> {
        let encoded_event_names = Self::encoded_event_names()?;
        let payload = event.encode();
        let event_idx = payload[0]; // It is safe to get this w/o any check as we know the type is a proper event type, i.e. enum
        let encoded_event_name = &encoded_event_names[event_idx as usize];
        Ok([prefix, &encoded_event_name[..], &payload[1..]].concat())
    }
}

impl<TEvents> traits::EventNotifier<TEvents> for EventNotifier<TEvents>
where
    TEvents: Encode + StaticTypeInfo,
{
<<<<<<< HEAD
    fn trigger(&self, event: TEvents) -> Result<()> {
        let payload = Self::compose_payload(services::exposure_context(msg::id()).route(), event)?;
=======
    /// Deposits an event to be sent out to subscribers.
    ///
    /// Actual dispatching of the event happens on reaching the next `commit point` by program execution.
    /// The `commit point` is a point in the program execution where the program's state is persisted.
    /// It can be either a call to some async Gear API or return from the program.
    fn notify_on(&self, event: TEvents) -> Result<()> {
        let payload =
            Self::compose_payload(services::exposure_context(msg::id().into()).route(), event)?;
>>>>>>> e0af978d
        msg::send_bytes(GStdActorId::zero(), payload, 0)?;
        Ok(())
    }
}

/// Abstractions for notifying off-chain subscribers on events happening in on-chain programs.
pub mod traits {
    use super::*;

    /// A trait for notifying off-chain subscribers on events happening in on-chain programs.
    ///
    /// The trait can be used to abstract the mechanics of sending an event out so the code
    /// can be tested in isolation.
    pub trait EventNotifier<TEvents> {
        /// Deposits an event to be sent out to subscribers.
        fn notify_on(&self, event: TEvents) -> Result<()>;
    }
}

/// Mocks for notifying off-chain subscribers on events happening in on-chain programs.
pub mod mocks {
    use super::*;

    /// A mock of the [`traits::EventNotifier`] trait.
    #[derive(Default, Clone)]
    pub struct EventNotifier<TEvents> {
        _tevents: PhantomData<TEvents>,
    }

    impl<TEvents> EventNotifier<TEvents> {
        /// Creates a new instance of the mock.
        pub fn new() -> Self {
            Self {
                _tevents: PhantomData,
            }
        }
    }

    impl<TEvents> traits::EventNotifier<TEvents> for EventNotifier<TEvents>
    where
        TEvents: Encode + StaticTypeInfo,
    {
        /// Composes payload for the event and returns with NOOP.
        fn notify_on(&self, event: TEvents) -> Result<()> {
            super::EventNotifier::<TEvents>::compose_payload(&[], event)?;
            Ok(())
        }
    }
}

#[cfg(test)]
mod tests {
    use super::*;
    use crate::string::ToString;
    use scale_info::TypeInfo;

    #[derive(Encode, TypeInfo)]
    enum TestEvents {
        Event1(u32),
        Event2 { p1: u16 },
    }

    #[derive(Encode, TypeInfo)]
    struct NotEnum;

    #[test]
    fn encoded_event_names_returns_proper_names_for_enum_type() {
        let encoded_event_names = EventNotifier::<TestEvents>::encoded_event_names().unwrap();

        assert_eq!(encoded_event_names.len(), 2);
        assert_eq!(encoded_event_names[0], "Event1".encode());
        assert_eq!(encoded_event_names[1], "Event2".encode());
    }

    #[test]
    fn encoded_event_names_returns_error_for_non_enum_type() {
        let result = EventNotifier::<NotEnum>::encoded_event_names();

        assert!(result.is_err());
        let err = result.unwrap_err();
        assert_eq!(
            err.to_string(),
            "type `NotEnum` used as event type must be a enum"
        );
    }

    #[test]
    fn compose_payload_returns_proper_payload() {
        let event = TestEvents::Event1(42);
        let payload = EventNotifier::<TestEvents>::compose_payload(&[1, 2, 3], event).unwrap();

        assert_eq!(
            payload,
            [1, 2, 3, 24, 69, 118, 101, 110, 116, 49, 42, 00, 00, 00]
        );

        let event = TestEvents::Event2 { p1: 43 };
        let payload = EventNotifier::<TestEvents>::compose_payload(&[], event).unwrap();

        assert_eq!(payload, [24, 69, 118, 101, 110, 116, 50, 43, 00]);
    }
}<|MERGE_RESOLUTION|>--- conflicted
+++ resolved
@@ -84,19 +84,13 @@
 where
     TEvents: Encode + StaticTypeInfo,
 {
-<<<<<<< HEAD
-    fn trigger(&self, event: TEvents) -> Result<()> {
-        let payload = Self::compose_payload(services::exposure_context(msg::id()).route(), event)?;
-=======
     /// Deposits an event to be sent out to subscribers.
     ///
     /// Actual dispatching of the event happens on reaching the next `commit point` by program execution.
     /// The `commit point` is a point in the program execution where the program's state is persisted.
     /// It can be either a call to some async Gear API or return from the program.
     fn notify_on(&self, event: TEvents) -> Result<()> {
-        let payload =
-            Self::compose_payload(services::exposure_context(msg::id().into()).route(), event)?;
->>>>>>> e0af978d
+        let payload = Self::compose_payload(services::exposure_context(msg::id()).route(), event)?;
         msg::send_bytes(GStdActorId::zero(), payload, 0)?;
         Ok(())
     }
