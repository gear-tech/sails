--- conflicted
+++ resolved
@@ -2,7 +2,7 @@
 
 use crate::{collections::HashMap, errors::*, gstd::services, ValueUnit, Vec};
 use core::any::TypeId;
-use gstd::{errors::CoreError, ActorId as GStdActorId};
+use gstd::ActorId as GStdActorId;
 use parity_scale_codec::Encode;
 use scale_info::{StaticTypeInfo, TypeDef};
 
@@ -16,12 +16,8 @@
 
 struct SysCalls {
     msg_id: fn() -> gstd::MessageId,
-<<<<<<< HEAD
-    msg_send_bytes: fn(gstd::ActorId, Vec<u8>, ValueUnit) -> gstd::errors::Result<gstd::MessageId, CoreError>,
-=======
     msg_send_bytes:
         fn(gstd::ActorId, Vec<u8>, ValueUnit) -> Result<gstd::MessageId, gstd::errors::CoreError>,
->>>>>>> d8fbcd42
 }
 
 impl SysCalls {
