--- conflicted
+++ resolved
@@ -2,7 +2,7 @@
 
 use crate::{collections::HashMap, errors::*, gstd::services, ValueUnit, Vec};
 use core::any::TypeId;
-use gstd::ActorId as GStdActorId;
+use gstd::{errors::CoreError, ActorId as GStdActorId};
 use parity_scale_codec::Encode;
 use scale_info::{StaticTypeInfo, TypeDef};
 
@@ -16,7 +16,7 @@
 
 struct SysCalls {
     msg_id: fn() -> gstd::MessageId,
-    msg_send_bytes: fn(gstd::ActorId, Vec<u8>, ValueUnit) -> gstd::errors::Result<gstd::MessageId>,
+    msg_send_bytes: fn(gstd::ActorId, Vec<u8>, ValueUnit) -> gstd::errors::Result<gstd::MessageId, CoreError>,
 }
 
 impl SysCalls {
@@ -40,12 +40,6 @@
 where
     TEvents: Encode + StaticTypeInfo,
 {
-<<<<<<< HEAD
-    fn trigger(&self, event: TEvents) -> Result<()> {
-        let payload = Self::compose_payload(services::exposure_context(msg::id()).route(), event)?;
-        msg::send_bytes(GStdActorId::zero(), payload, 0)?;
-        Ok(())
-=======
     if let Some(sys_calls) = SysCalls::as_ref() {
         let payload = compose_payload::<TEvents>(
             services::exposure_context((sys_calls.msg_id)().into()).route(),
@@ -54,7 +48,6 @@
         (sys_calls.msg_send_bytes)(GStdActorId::zero(), payload, 0)?;
     } else {
         compose_payload::<TEvents>(&[], event)?;
->>>>>>> dcb9479d
     }
     Ok(())
 }
