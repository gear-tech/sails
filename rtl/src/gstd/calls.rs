--- conflicted
+++ resolved
@@ -86,26 +86,7 @@
         value: ValueUnit,
         args: GStdArgs,
     ) -> Result<impl Future<Output = Result<Vec<u8>>>> {
-<<<<<<< HEAD
-        let reply_future = if let Some(gas_limit) = args.gas_limit {
-            msg::send_bytes_with_gas_for_reply(
-                target,
-                payload,
-                gas_limit,
-                value,
-                args.reply_deposit.unwrap_or_default(),
-            )?
-        } else {
-            msg::send_bytes_for_reply(
-                target,
-                payload,
-                value,
-                args.reply_deposit.unwrap_or_default(),
-            )?
-        };
-=======
         let reply_future = GStdRemoting::send_for_reply(target, payload, value, args)?;
->>>>>>> 9ff73314
         let reply_future = reply_future.map(|result| result.map_err(Into::into));
         Ok(reply_future)
     }
