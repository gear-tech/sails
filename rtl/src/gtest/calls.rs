use crate::{
    calls::Remoting,
    errors::{Result, RtlError},
    event_listener::{EventListener, EventSubscriber},
    rc::Rc,
    ActorId, CodeId, MessageId, ValueUnit, Vec,
};
use core::{cell::RefCell, future::Future, ops::Deref};
use gear_core_errors::{ReplyCode, SuccessReplyReason};
use gstd::rc::Weak;
use gtest::{Program, RunResult, System};

#[derive(Debug, Default, Clone)]
pub struct GTestArgs {
    actor_id: Option<ActorId>,
}

impl GTestArgs {
    pub fn new(actor_id: ActorId) -> Self {
        Self {
            actor_id: Some(actor_id),
        }
    }

    pub fn with_actor_id(mut self, actor_id: ActorId) -> Self {
        self.actor_id = Some(actor_id);
        self
    }

    pub fn actor_id(&self) -> Option<ActorId> {
        self.actor_id
    }
}

#[derive(Clone)]
pub struct GTestRemoting {
    system: Rc<System>,
    listeners: Rc<RefCell<Vec<Weak<GTestEventListener>>>>,
}

impl Default for GTestRemoting {
    fn default() -> Self {
        Self::new()
    }
}

impl GTestRemoting {
    pub fn new() -> Self {
        Self {
            system: Rc::new(System::new()),
            listeners: Rc::new(RefCell::new(Vec::new())),
        }
    }

    pub fn system(&self) -> &System {
        &self.system
    }
}

impl GTestRemoting {
    fn extract_reply(run_result: RunResult) -> Result<Vec<u8>> {
        let mut reply_iter = run_result
            .log()
            .iter()
            .filter(|entry| entry.reply_to() == Some(run_result.sent_message_id()));
        let reply = reply_iter.next().ok_or(RtlError::ReplyIsMissing)?;
        if reply_iter.next().is_some() {
            Err(RtlError::ReplyIsAmbiguous)?
        }
        let reply_code = reply.reply_code().ok_or(RtlError::ReplyCodeIsMissing)?;
        if let ReplyCode::Error(reason) = reply_code {
            Err(RtlError::ReplyHasError(reason))?
        }
        if reply_code != ReplyCode::Success(SuccessReplyReason::Manual) {
            Err(RtlError::ReplyIsMissing)?
        }
        Ok(reply.payload().to_vec())
    }

    fn extract_events(self, run_result: &RunResult) {
        let events: Vec<(ActorId, MessageId, Vec<u8>)> = run_result
            .log()
            .iter()
            .filter(|entry| entry.destination() == ActorId::zero())
            .map(|entry| (entry.source(), entry.id(), entry.payload().to_vec()))
            .collect();
        for listener in self.listeners.borrow_mut().iter_mut() {
            if let Some(listener) = listener.upgrade() {
                listener.events.borrow_mut().append(&mut events.clone());
            }
        }
    }

    fn send_and_get_result(
        &self,
        target: ActorId,
        payload: impl AsRef<[u8]>,
        value: ValueUnit,
        args: GTestArgs,
    ) -> Result<RunResult> {
        let program = self
            .system
            .get_program(target.as_ref())
            .ok_or(RtlError::ProgramIsNotFound)?;
        let actor_id = args.actor_id.ok_or(RtlError::ActorIsNotSet)?;
        Ok(program.send_bytes_with_value(actor_id.as_ref(), payload.as_ref().to_vec(), value))
    }
}

impl Remoting<GTestArgs> for GTestRemoting {
    async fn activate(
        self,
        code_id: CodeId,
        salt: impl AsRef<[u8]>,
        payload: impl AsRef<[u8]>,
        value: ValueUnit,
        args: GTestArgs,
    ) -> Result<impl Future<Output = Result<(ActorId, Vec<u8>)>>> {
        let code = self
            .system
            .submitted_code(code_id)
            .ok_or(RtlError::ProgramCodeIsNotFound)?;
        let program_id = gtest::calculate_program_id(code_id, salt.as_ref(), None);
        let program = Program::from_binary_with_id(&self.system, program_id, code);
        let actor_id = args.actor_id.ok_or(RtlError::ActorIsNotSet)?;
        let run_result =
            program.send_bytes_with_value(actor_id.as_ref(), payload.as_ref().to_vec(), value);
        Ok(async move {
            let reply = Self::extract_reply(run_result)?;
            Ok((program_id, reply))
        })
    }

    async fn message(
        self,
        target: ActorId,
        payload: impl AsRef<[u8]>,
        value: ValueUnit,
        args: GTestArgs,
    ) -> Result<impl Future<Output = Result<Vec<u8>>>> {
        let run_result = self.send_and_get_result(target, payload, value, args)?;
        Self::extract_events(self, &run_result);
        Ok(async move { Self::extract_reply(run_result) })
    }

    async fn query(
        self,
        target: ActorId,
        payload: impl AsRef<[u8]>,
        value: ValueUnit,
        args: GTestArgs,
    ) -> Result<Vec<u8>> {
<<<<<<< HEAD
        let program = self
            .system
            .get_program(target.as_ref())
            .ok_or(RtlError::ProgramIsNotFound)?;
        let actor_id = args.actor_id.ok_or(RtlError::ActorIsNotSet)?;
        let run_result =
            program.send_bytes_with_value(actor_id.as_ref(), payload.as_ref().to_vec(), value);
=======
        let run_result = self.send_and_get_result(target, payload, value, args)?;
>>>>>>> 4664b342
        Self::extract_reply(run_result)
    }
}

impl EventSubscriber for GTestRemoting {
    async fn subscribe(&mut self) -> Result<impl EventListener> {
        let listener = Rc::new(GTestEventListener::default());
        self.listeners.borrow_mut().push(Rc::downgrade(&listener));
        Ok(listener)
    }
}

#[derive(Default, Debug)]
pub struct GTestEventListener {
    events: RefCell<Vec<(ActorId, MessageId, Vec<u8>)>>,
}

impl GTestEventListener {
    pub fn events(&self) -> impl Deref<Target = Vec<(ActorId, MessageId, Vec<u8>)>> + '_ {
        self.events.borrow()
    }
}

impl EventListener for Rc<GTestEventListener> {
    async fn next_event(
        &mut self,
        predicate: impl Fn(&(ActorId, Vec<u8>)) -> bool,
    ) -> Result<(ActorId, Vec<u8>)> {
        while !self.events.borrow().is_empty() {
            let (source, _, payload) = self.events.borrow_mut().remove(0);
            let evt = (source, payload);
            if predicate(&evt) {
                return Ok(evt);
            }
        }
        Err(RtlError::EventIsNotFound)?
    }
}<|MERGE_RESOLUTION|>--- conflicted
+++ resolved
@@ -150,17 +150,7 @@
         value: ValueUnit,
         args: GTestArgs,
     ) -> Result<Vec<u8>> {
-<<<<<<< HEAD
-        let program = self
-            .system
-            .get_program(target.as_ref())
-            .ok_or(RtlError::ProgramIsNotFound)?;
-        let actor_id = args.actor_id.ok_or(RtlError::ActorIsNotSet)?;
-        let run_result =
-            program.send_bytes_with_value(actor_id.as_ref(), payload.as_ref().to_vec(), value);
-=======
         let run_result = self.send_and_get_result(target, payload, value, args)?;
->>>>>>> 4664b342
         Self::extract_reply(run_result)
     }
 }
