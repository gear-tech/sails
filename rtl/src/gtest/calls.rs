--- conflicted
+++ resolved
@@ -5,16 +5,11 @@
     prelude::*,
     rc::Rc,
 };
-<<<<<<< HEAD
-use core::{cell::RefCell, future::Future, ops::Deref, pin::Pin, task::Poll};
-use futures::Stream;
-=======
 use core::{cell::RefCell, future::Future};
 use futures::{
     channel::mpsc::{unbounded, UnboundedSender},
     Stream,
 };
->>>>>>> 7d5ba57b
 use gear_core_errors::{ReplyCode, SuccessReplyReason};
 use gstd::rc::Weak;
 use gtest::{Program, RunResult, System};
@@ -46,11 +41,7 @@
 #[derive(Clone)]
 pub struct GTestRemoting {
     system: Rc<System>,
-<<<<<<< HEAD
-    listeners: Rc<RefCell<Vec<Weak<GTestEventListener>>>>,
-=======
     event_senders: Rc<RefCell<Vec<EventSender>>>,
->>>>>>> 7d5ba57b
 }
 
 impl Default for GTestRemoting {
@@ -63,11 +54,7 @@
     pub fn new() -> Self {
         Self {
             system: Rc::new(System::new()),
-<<<<<<< HEAD
-            listeners: Rc::new(RefCell::new(Vec::new())),
-=======
             event_senders: Default::default(),
->>>>>>> 7d5ba57b
         }
     }
 
@@ -96,19 +83,6 @@
         Ok(reply.payload().to_vec())
     }
 
-<<<<<<< HEAD
-    fn extract_events(self, run_result: &RunResult) {
-        let events: Vec<(ActorId, MessageId, Vec<u8>)> = run_result
-            .log()
-            .iter()
-            .filter(|entry| entry.destination() == ActorId::zero())
-            .map(|entry| (entry.source(), entry.id(), entry.payload().to_vec()))
-            .collect();
-        for listener in self.listeners.borrow_mut().iter_mut() {
-            if let Some(listener) = listener.upgrade() {
-                listener.events.borrow_mut().append(&mut events.clone());
-            }
-=======
     fn extract_and_send_events(run_result: &RunResult, senders: &mut Vec<EventSender>) {
         let events: Vec<(ActorId, Vec<u8>)> = run_result
             .log()
@@ -121,7 +95,6 @@
             events.clone().into_iter().for_each(move |ev| {
                 _ = sender.unbounded_send(ev);
             });
->>>>>>> 7d5ba57b
         }
     }
 
@@ -173,13 +146,8 @@
         args: GTestArgs,
     ) -> Result<impl Future<Output = Result<Vec<u8>>>> {
         let run_result = self.send_and_get_result(target, payload, value, args)?;
-<<<<<<< HEAD
-        Self::extract_events(self, &run_result);
-        Ok(async move { Self::extract_reply(run_result) })
-=======
         Self::extract_and_send_events(&run_result, self.event_senders.borrow_mut().as_mut());
         Ok(async move { Self::extract_reply(&run_result) })
->>>>>>> 7d5ba57b
     }
 
     async fn query(
@@ -200,41 +168,4 @@
         self.event_senders.borrow_mut().push(tx);
         Ok(rx)
     }
-}
-
-impl Listener<Vec<u8>> for GTestRemoting {
-    async fn listen(&mut self) -> Result<impl Stream<Item = (ActorId, Vec<u8>)>> {
-        let listener = Rc::new(GTestEventListener::default());
-        self.listeners.borrow_mut().push(Rc::downgrade(&listener));
-        Ok(GTestEventStream(Pin::new(listener)))
-    }
-}
-
-#[derive(Default, Debug)]
-pub struct GTestEventListener {
-    events: RefCell<Vec<(ActorId, MessageId, Vec<u8>)>>,
-}
-
-impl GTestEventListener {
-    pub fn events(&self) -> impl Deref<Target = Vec<(ActorId, MessageId, Vec<u8>)>> + '_ {
-        self.events.borrow()
-    }
-}
-
-pub struct GTestEventStream(Pin<Rc<GTestEventListener>>);
-
-impl Stream for GTestEventStream {
-    type Item = (ActorId, Vec<u8>);
-
-    fn poll_next(
-        self: core::pin::Pin<&mut Self>,
-        _cx: &mut core::task::Context<'_>,
-    ) -> Poll<Option<Self::Item>> {
-        if self.0.events.borrow().is_empty() {
-            Poll::Ready(None)
-        } else {
-            let (source, _, payload) = self.0.events.borrow_mut().remove(0);
-            Poll::Ready(Some((source, payload)))
-        }
-    }
 }