use crate::{
    calls::Remoting,
    errors::{Result, RtlError},
    rc::Rc,
    ActorId, CodeId, ValueUnit, Vec,
};
use core::future::Future;
use gear_core_errors::{ReplyCode, SuccessReplyReason};
use gtest::{Program, RunResult, System};

#[derive(Debug, Default, Clone)]
pub struct GTestArgs {
    actor_id: Option<ActorId>,
}

impl GTestArgs {
    pub fn new(actor_id: ActorId) -> Self {
        Self {
            actor_id: Some(actor_id),
        }
    }

    pub fn with_actor_id(mut self, actor_id: ActorId) -> Self {
        self.actor_id = Some(actor_id);
        self
    }

    pub fn actor_id(&self) -> Option<ActorId> {
        self.actor_id
    }
}

#[derive(Default, Clone)]
pub struct GTestRemoting {
    system: Rc<System>,
}

impl GTestRemoting {
    pub fn new() -> Self {
        Self {
            system: Rc::new(System::new()),
        }
    }

    pub fn system(&self) -> &System {
        &self.system
    }
}

impl GTestRemoting {
    fn extract_reply(run_result: RunResult) -> Result<Vec<u8>> {
        let mut reply_iter = run_result
            .log()
            .iter()
            .filter(|entry| entry.reply_to() == Some(run_result.sent_message_id()));
        let reply = reply_iter.next().ok_or(RtlError::ReplyIsMissing)?;
        if reply_iter.next().is_some() {
            Err(RtlError::ReplyIsAmbiguous)?
        }
        let reply_code = reply.reply_code().ok_or(RtlError::ReplyCodeIsMissing)?;
        if let ReplyCode::Error(reason) = reply_code {
            Err(RtlError::ReplyHasError(reason))?
        }
        if reply_code != ReplyCode::Success(SuccessReplyReason::Manual) {
            Err(RtlError::ReplyIsMissing)?
        }
        Ok(reply.payload().to_vec())
    }
}

impl Remoting<GTestArgs> for GTestRemoting {
    async fn activate(
        self,
        code_id: CodeId,
        salt: impl AsRef<[u8]>,
        payload: impl AsRef<[u8]>,
        value: ValueUnit,
        args: GTestArgs,
    ) -> Result<impl Future<Output = Result<(ActorId, Vec<u8>)>>> {
        let code = self
            .system
            .submitted_code(code_id)
            .ok_or(RtlError::ProgramCodeIsNotFound)?;
        let program_id = gtest::calculate_program_id(code_id, salt.as_ref(), None);
        let program = Program::from_binary_with_id(&self.system, program_id, code);
<<<<<<< HEAD
        let run_result =
            program.send_bytes_with_value(args.actor_id.as_ref(), payload.as_ref().to_vec(), value);
=======
        let actor_id = args.actor_id.ok_or(RtlError::ActorIsNotSet)?;
        let run_result =
            program.send_bytes_with_value(*actor_id.as_ref(), payload.as_ref().to_vec(), value);
>>>>>>> 83d7be5a
        Ok(async move {
            let reply = Self::extract_reply(run_result)?;
            Ok((program_id, reply))
        })
    }

    async fn message(
        self,
        target: ActorId,
        payload: impl AsRef<[u8]>,
        value: ValueUnit,
        args: GTestArgs,
    ) -> Result<impl Future<Output = Result<Vec<u8>>>> {
        let program = self
            .system
            .get_program(target.as_ref())
            .ok_or(RtlError::ProgramIsNotFound)?;
<<<<<<< HEAD
        let run_result =
            program.send_bytes_with_value(args.actor_id.as_ref(), payload.as_ref().to_vec(), value);
=======
        let actor_id = args.actor_id.ok_or(RtlError::ActorIsNotSet)?;
        let run_result =
            program.send_bytes_with_value(*actor_id.as_ref(), payload.as_ref().to_vec(), value);
>>>>>>> 83d7be5a
        Ok(async move { Self::extract_reply(run_result) })
    }
}<|MERGE_RESOLUTION|>--- conflicted
+++ resolved
@@ -83,14 +83,9 @@
             .ok_or(RtlError::ProgramCodeIsNotFound)?;
         let program_id = gtest::calculate_program_id(code_id, salt.as_ref(), None);
         let program = Program::from_binary_with_id(&self.system, program_id, code);
-<<<<<<< HEAD
-        let run_result =
-            program.send_bytes_with_value(args.actor_id.as_ref(), payload.as_ref().to_vec(), value);
-=======
         let actor_id = args.actor_id.ok_or(RtlError::ActorIsNotSet)?;
         let run_result =
-            program.send_bytes_with_value(*actor_id.as_ref(), payload.as_ref().to_vec(), value);
->>>>>>> 83d7be5a
+            program.send_bytes_with_value(actor_id.as_ref(), payload.as_ref().to_vec(), value);
         Ok(async move {
             let reply = Self::extract_reply(run_result)?;
             Ok((program_id, reply))
@@ -108,14 +103,9 @@
             .system
             .get_program(target.as_ref())
             .ok_or(RtlError::ProgramIsNotFound)?;
-<<<<<<< HEAD
-        let run_result =
-            program.send_bytes_with_value(args.actor_id.as_ref(), payload.as_ref().to_vec(), value);
-=======
         let actor_id = args.actor_id.ok_or(RtlError::ActorIsNotSet)?;
         let run_result =
-            program.send_bytes_with_value(*actor_id.as_ref(), payload.as_ref().to_vec(), value);
->>>>>>> 83d7be5a
+            program.send_bytes_with_value(actor_id.as_ref(), payload.as_ref().to_vec(), value);
         Ok(async move { Self::extract_reply(run_result) })
     }
 }