--- conflicted
+++ resolved
@@ -85,11 +85,7 @@
         let program = Program::from_binary_with_id(&self.system, program_id, code);
         let actor_id = args.actor_id.ok_or(RtlError::ActorIsNotSet)?;
         let run_result =
-<<<<<<< HEAD
-            program.send_bytes_with_value(*actor_id.as_ref(), payload.as_ref().to_vec(), value);
-=======
             program.send_bytes_with_value(actor_id.as_ref(), payload.as_ref().to_vec(), value);
->>>>>>> 0a661494
         Ok(async move {
             let reply = Self::extract_reply(run_result)?;
             Ok((program_id, reply))
@@ -109,11 +105,7 @@
             .ok_or(RtlError::ProgramIsNotFound)?;
         let actor_id = args.actor_id.ok_or(RtlError::ActorIsNotSet)?;
         let run_result =
-<<<<<<< HEAD
-            program.send_bytes_with_value(*actor_id.as_ref(), payload.as_ref().to_vec(), value);
-=======
             program.send_bytes_with_value(actor_id.as_ref(), payload.as_ref().to_vec(), value);
->>>>>>> 0a661494
         Ok(async move { Self::extract_reply(run_result) })
     }
 }