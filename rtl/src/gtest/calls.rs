use crate::{
    calls::Remoting,
    errors::{Result, RtlError},
<<<<<<< HEAD
    rc::Rc,
    ActorId, CodeId, ValueUnit, Vec,
=======
    event_listener::{EventListener, EventSubscriber},
    rc::Rc,
    ActorId, CodeId, MessageId, ValueUnit, Vec,
>>>>>>> ceb63d62
};
use core::{cell::RefCell, future::Future, ops::Deref};
use gear_core_errors::{ReplyCode, SuccessReplyReason};
use gstd::rc::Weak;
use gtest::{Program, RunResult, System};

#[derive(Debug, Default, Clone)]
pub struct GTestArgs {
    actor_id: Option<ActorId>,
}

impl GTestArgs {
    pub fn new(actor_id: ActorId) -> Self {
        Self {
            actor_id: Some(actor_id),
        }
    }

    pub fn with_actor_id(mut self, actor_id: ActorId) -> Self {
        self.actor_id = Some(actor_id);
        self
    }

    pub fn actor_id(&self) -> Option<ActorId> {
        self.actor_id
    }
}

#[derive(Clone)]
pub struct GTestRemoting {
    system: Rc<System>,
    listeners: Rc<RefCell<Vec<Weak<GTestEventListener>>>>,
}

impl Default for GTestRemoting {
    fn default() -> Self {
        GTestRemoting::new()
    }
}

impl Default for  GTestRemoting {
    fn default() -> Self {
        GTestRemoting::new()
    }
}

impl GTestRemoting {
    pub fn new() -> Self {
        Self {
            system: Rc::new(System::new()),
            listeners: Rc::new(RefCell::new(Vec::new())),
        }
    }

    pub fn system(&self) -> &System {
        &self.system
    }
}

impl GTestRemoting {
    fn extract_reply(run_result: RunResult) -> Result<Vec<u8>> {
        let mut reply_iter = run_result
            .log()
            .iter()
            .filter(|entry| entry.reply_to() == Some(run_result.sent_message_id()));
        let reply = reply_iter.next().ok_or(RtlError::ReplyIsMissing)?;
        if reply_iter.next().is_some() {
            Err(RtlError::ReplyIsAmbiguous)?
        }
        let reply_code = reply.reply_code().ok_or(RtlError::ReplyCodeIsMissing)?;
        if let ReplyCode::Error(reason) = reply_code {
            Err(RtlError::ReplyHasError(reason))?
        }
        if reply_code != ReplyCode::Success(SuccessReplyReason::Manual) {
            Err(RtlError::ReplyIsMissing)?
        }
        Ok(reply.payload().to_vec())
    }

    fn extract_events(self, run_result: &RunResult) {
        let events: Vec<(ActorId, MessageId, Vec<u8>)> = run_result
            .log()
            .iter()
            .filter(|entry| entry.destination() == ActorId::zero())
            .map(|entry| (entry.source(), entry.id(), entry.payload().to_vec()))
            .collect();
        for listener in self.listeners.borrow_mut().iter_mut() {
            if let Some(listener) = listener.upgrade() {
                listener.events.borrow_mut().append(&mut events.clone());
            }
        }
    }
}

impl Remoting<GTestArgs> for GTestRemoting {
    async fn activate(
        self,
        code_id: CodeId,
        salt: impl AsRef<[u8]>,
        payload: impl AsRef<[u8]>,
        value: ValueUnit,
        args: GTestArgs,
    ) -> Result<impl Future<Output = Result<(ActorId, Vec<u8>)>>> {
        let code = self
            .system
            .submitted_code(code_id)
            .ok_or(RtlError::ProgramCodeIsNotFound)?;
        let program_id = gtest::calculate_program_id(code_id, salt.as_ref(), None);
        let program = Program::from_binary_with_id(&self.system, program_id, code);
        let actor_id = args.actor_id.ok_or(RtlError::ActorIsNotSet)?;
        let run_result =
            program.send_bytes_with_value(actor_id.as_ref(), payload.as_ref().to_vec(), value);
        Ok(async move {
            let reply = Self::extract_reply(run_result)?;
            Ok((program_id, reply))
        })
    }

    async fn message(
        self,
        target: ActorId,
        payload: impl AsRef<[u8]>,
        value: ValueUnit,
        args: GTestArgs,
    ) -> Result<impl Future<Output = Result<Vec<u8>>>> {
        let program = self
            .system
            .get_program(target.as_ref())
            .ok_or(RtlError::ProgramIsNotFound)?;
        let actor_id = args.actor_id.ok_or(RtlError::ActorIsNotSet)?;
        let run_result =
            program.send_bytes_with_value(actor_id.as_ref(), payload.as_ref().to_vec(), value);
<<<<<<< HEAD
        Ok(async move { Self::extract_reply(run_result) })
    }

    async fn query(
        self,
        target: ActorId,
        payload: impl AsRef<[u8]>,
        value: ValueUnit,
        args: GTestArgs,
    ) -> Result<Vec<u8>> {
        let program = self
            .system
            .get_program(target.as_ref())
            .ok_or(RtlError::ProgramIsNotFound)?;
        let actor_id = args.actor_id.ok_or(RtlError::ActorIsNotSet)?;
        let run_result =
            program.send_bytes_with_value(actor_id.as_ref(), payload.as_ref().to_vec(), value);
        Self::extract_reply(run_result)
=======
        Self::extract_events(self, &run_result);
        Ok(async move { Self::extract_reply(run_result) })
    }
}

impl EventSubscriber for GTestRemoting {
    async fn subscribe(&mut self) -> Result<impl EventListener> {
        let listener = Rc::new(GTestEventListener::default());
        self.listeners.borrow_mut().push(Rc::downgrade(&listener));
        Ok(listener)
    }
}

#[derive(Default, Debug)]
pub struct GTestEventListener {
    events: RefCell<Vec<(ActorId, MessageId, Vec<u8>)>>,
}

impl GTestEventListener {
    pub fn events(&self) -> impl Deref<Target = Vec<(ActorId, MessageId, Vec<u8>)>> + '_ {
        self.events.borrow()
    }
}

impl EventListener for Rc<GTestEventListener> {
    async fn next_event(
        &mut self,
        predicate: impl Fn(&(ActorId, Vec<u8>)) -> bool,
    ) -> Result<(ActorId, Vec<u8>)> {
        while !self.events.borrow().is_empty() {
            let (source, _, payload) = self.events.borrow_mut().remove(0);
            let evt = (source, payload);
            if predicate(&evt) {
                return Ok(evt);
            }
        }
        Err(RtlError::EventIsNotFound)?
>>>>>>> ceb63d62
    }
}<|MERGE_RESOLUTION|>--- conflicted
+++ resolved
@@ -1,14 +1,9 @@
 use crate::{
     calls::Remoting,
     errors::{Result, RtlError},
-<<<<<<< HEAD
-    rc::Rc,
-    ActorId, CodeId, ValueUnit, Vec,
-=======
     event_listener::{EventListener, EventSubscriber},
     rc::Rc,
     ActorId, CodeId, MessageId, ValueUnit, Vec,
->>>>>>> ceb63d62
 };
 use core::{cell::RefCell, future::Future, ops::Deref};
 use gear_core_errors::{ReplyCode, SuccessReplyReason};
@@ -44,12 +39,6 @@
 }
 
 impl Default for GTestRemoting {
-    fn default() -> Self {
-        GTestRemoting::new()
-    }
-}
-
-impl Default for  GTestRemoting {
     fn default() -> Self {
         GTestRemoting::new()
     }
@@ -141,7 +130,7 @@
         let actor_id = args.actor_id.ok_or(RtlError::ActorIsNotSet)?;
         let run_result =
             program.send_bytes_with_value(actor_id.as_ref(), payload.as_ref().to_vec(), value);
-<<<<<<< HEAD
+        Self::extract_events(self, &run_result);
         Ok(async move { Self::extract_reply(run_result) })
     }
 
@@ -160,9 +149,6 @@
         let run_result =
             program.send_bytes_with_value(actor_id.as_ref(), payload.as_ref().to_vec(), value);
         Self::extract_reply(run_result)
-=======
-        Self::extract_events(self, &run_result);
-        Ok(async move { Self::extract_reply(run_result) })
     }
 }
 
@@ -198,6 +184,5 @@
             }
         }
         Err(RtlError::EventIsNotFound)?
->>>>>>> ceb63d62
     }
 }