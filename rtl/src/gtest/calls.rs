use crate::{
    calls::Remoting,
    errors::{Result, RtlError},
    rc::Rc,
    ActorId, CodeId, ValueUnit, Vec,
};
use core::future::Future;
use gear_core_errors::{ReplyCode, SuccessReplyReason};
use gtest::{Program, RunResult, System};

#[derive(Debug, Default, Clone)]
pub struct GTestArgs {
    actor_id: Option<ActorId>,
}

impl GTestArgs {
    pub fn new(actor_id: ActorId) -> Self {
        Self {
            actor_id: Some(actor_id),
        }
    }

    pub fn with_actor_id(mut self, actor_id: ActorId) -> Self {
        self.actor_id = Some(actor_id);
        self
    }

    pub fn actor_id(&self) -> Option<ActorId> {
        self.actor_id
    }
}

#[derive(Clone)]
pub struct GTestRemoting {
    system: Rc<System>,
}

impl Default for GTestRemoting {
    fn default() -> Self {
<<<<<<< HEAD
        Self {
            system: Rc::new(System::new()),
        }
=======
        Self::new()
>>>>>>> 079af71b
    }
}

impl GTestRemoting {
    pub fn new() -> Self {
        Self {
            system: Rc::new(System::new()),
        }
    }

    pub fn system(&self) -> &System {
        &self.system
    }
}

impl GTestRemoting {
    fn extract_reply(run_result: RunResult) -> Result<Vec<u8>> {
        let mut reply_iter = run_result
            .log()
            .iter()
            .filter(|entry| entry.reply_to() == Some(run_result.sent_message_id()));
        let reply = reply_iter.next().ok_or(RtlError::ReplyIsMissing)?;
        if reply_iter.next().is_some() {
            Err(RtlError::ReplyIsAmbiguous)?
        }
        let reply_code = reply.reply_code().ok_or(RtlError::ReplyCodeIsMissing)?;
        if let ReplyCode::Error(reason) = reply_code {
            Err(RtlError::ReplyHasError(reason))?
        }
        if reply_code != ReplyCode::Success(SuccessReplyReason::Manual) {
            Err(RtlError::ReplyIsMissing)?
        }
        Ok(reply.payload().to_vec())
    }
}

impl Remoting<GTestArgs> for GTestRemoting {
    async fn activate(
        self,
        code_id: CodeId,
        salt: impl AsRef<[u8]>,
        payload: impl AsRef<[u8]>,
        value: ValueUnit,
        args: GTestArgs,
    ) -> Result<impl Future<Output = Result<(ActorId, Vec<u8>)>>> {
        let code = self
            .system
            .submitted_code(code_id)
            .ok_or(RtlError::ProgramCodeIsNotFound)?;
        let program_id = gtest::calculate_program_id(code_id, salt.as_ref(), None);
        let program = Program::from_binary_with_id(&self.system, program_id, code);
        let actor_id = args.actor_id.ok_or(RtlError::ActorIsNotSet)?;
        let run_result =
            program.send_bytes_with_value(actor_id.as_ref(), payload.as_ref().to_vec(), value);
        Ok(async move {
            let reply = Self::extract_reply(run_result)?;
            Ok((program_id, reply))
        })
    }

    async fn message(
        self,
        target: ActorId,
        payload: impl AsRef<[u8]>,
        value: ValueUnit,
        args: GTestArgs,
    ) -> Result<impl Future<Output = Result<Vec<u8>>>> {
        let program = self
            .system
            .get_program(target.as_ref())
            .ok_or(RtlError::ProgramIsNotFound)?;
        let actor_id = args.actor_id.ok_or(RtlError::ActorIsNotSet)?;
        let run_result =
            program.send_bytes_with_value(actor_id.as_ref(), payload.as_ref().to_vec(), value);
        Ok(async move { Self::extract_reply(run_result) })
    }
}<|MERGE_RESOLUTION|>--- conflicted
+++ resolved
@@ -37,13 +37,7 @@
 
 impl Default for GTestRemoting {
     fn default() -> Self {
-<<<<<<< HEAD
-        Self {
-            system: Rc::new(System::new()),
-        }
-=======
         Self::new()
->>>>>>> 079af71b
     }
 }
 
