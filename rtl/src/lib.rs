--- conflicted
+++ resolved
@@ -7,18 +7,14 @@
 pub mod calls;
 pub mod errors;
 #[cfg(not(target_arch = "wasm32"))]
-<<<<<<< HEAD
+pub mod event_listener;
+#[cfg(not(target_arch = "wasm32"))]
 pub mod gsdk;
-=======
-pub mod event_listener;
->>>>>>> ceb63d62
 pub mod gstd;
 #[cfg(not(target_arch = "wasm32"))]
 pub mod gtest;
 pub mod prelude;
 mod types;
-#[cfg(not(target_arch = "wasm32"))]
-pub mod event_listener;
 
 pub mod meta {
     use crate::Vec;
