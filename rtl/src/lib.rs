#![no_std]

pub use hex::{self};
pub use prelude::*;
pub use spin::{self};

pub mod calls;
pub mod errors;
#[cfg(not(target_arch = "wasm32"))]
<<<<<<< HEAD
pub mod events;
=======
pub mod gsdk;
>>>>>>> d4154539
pub mod gstd;
#[cfg(not(target_arch = "wasm32"))]
pub mod gtest;
pub mod prelude;
mod types;

pub mod meta {
    use crate::Vec;
    use scale_info::MetaType;

    pub trait ServiceMeta {
        fn commands() -> MetaType;
        fn queries() -> MetaType;
        fn events() -> MetaType;
        fn base_services() -> impl Iterator<Item = AnyServiceMeta>;
    }

    pub struct AnyServiceMeta {
        commands: MetaType,
        queries: MetaType,
        events: MetaType,
        base_services: Vec<AnyServiceMeta>,
    }

    impl AnyServiceMeta {
        pub fn new<S: ServiceMeta>() -> Self {
            Self {
                commands: S::commands(),
                queries: S::queries(),
                events: S::events(),
                base_services: S::base_services().collect(),
            }
        }

        pub fn commands(&self) -> &MetaType {
            &self.commands
        }

        pub fn queries(&self) -> &MetaType {
            &self.queries
        }

        pub fn events(&self) -> &MetaType {
            &self.events
        }

        pub fn base_services(&self) -> impl Iterator<Item = &AnyServiceMeta> {
            self.base_services.iter()
        }
    }

    pub trait ProgramMeta {
        fn constructors() -> MetaType;
        fn services() -> impl Iterator<Item = (&'static str, AnyServiceMeta)>;
    }
}<|MERGE_RESOLUTION|>--- conflicted
+++ resolved
@@ -7,11 +7,9 @@
 pub mod calls;
 pub mod errors;
 #[cfg(not(target_arch = "wasm32"))]
-<<<<<<< HEAD
 pub mod events;
-=======
+#[cfg(not(target_arch = "wasm32"))]
 pub mod gsdk;
->>>>>>> d4154539
 pub mod gstd;
 #[cfg(not(target_arch = "wasm32"))]
 pub mod gtest;
