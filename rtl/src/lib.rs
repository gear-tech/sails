#![no_std]

pub use hex::{self};
pub use prelude::*;
pub use spin::{self};

pub mod calls;
pub mod errors;
#[cfg(not(target_arch = "wasm32"))]
<<<<<<< HEAD
pub mod event_listener;
=======
pub mod events;
>>>>>>> 450aa110
#[cfg(not(target_arch = "wasm32"))]
pub mod gsdk;
pub mod gstd;
#[cfg(not(target_arch = "wasm32"))]
pub mod gtest;
pub mod prelude;
mod types;

pub mod meta {
    use crate::Vec;
    use scale_info::MetaType;

    pub trait ServiceMeta {
        fn commands() -> MetaType;
        fn queries() -> MetaType;
        fn events() -> MetaType;
        fn base_services() -> impl Iterator<Item = AnyServiceMeta>;
    }

    pub struct AnyServiceMeta {
        commands: MetaType,
        queries: MetaType,
        events: MetaType,
        base_services: Vec<AnyServiceMeta>,
    }

    impl AnyServiceMeta {
        pub fn new<S: ServiceMeta>() -> Self {
            Self {
                commands: S::commands(),
                queries: S::queries(),
                events: S::events(),
                base_services: S::base_services().collect(),
            }
        }

        pub fn commands(&self) -> &MetaType {
            &self.commands
        }

        pub fn queries(&self) -> &MetaType {
            &self.queries
        }

        pub fn events(&self) -> &MetaType {
            &self.events
        }

        pub fn base_services(&self) -> impl Iterator<Item = &AnyServiceMeta> {
            self.base_services.iter()
        }
    }

    pub trait ProgramMeta {
        fn constructors() -> MetaType;
        fn services() -> impl Iterator<Item = (&'static str, AnyServiceMeta)>;
    }
}<|MERGE_RESOLUTION|>--- conflicted
+++ resolved
@@ -7,11 +7,7 @@
 pub mod calls;
 pub mod errors;
 #[cfg(not(target_arch = "wasm32"))]
-<<<<<<< HEAD
-pub mod event_listener;
-=======
 pub mod events;
->>>>>>> 450aa110
 #[cfg(not(target_arch = "wasm32"))]
 pub mod gsdk;
 pub mod gstd;
