--- conflicted
+++ resolved
@@ -43,17 +43,12 @@
     ProgramIsNotFound,
     #[error("actor is not set")]
     ActorIsNotSet,
-<<<<<<< HEAD
     #[error("reply has error string")]
     ReplyHasErrorString(String),
-    #[error("event name is not found")]
-    EventNameIsNotFound,
-=======
     #[error("event name is not found")]
     EventNameIsNotFound,
     #[error("event is not found")]
     EventIsNotFound,
     #[error("event prefix mismatches")]
     EventPrefixMismatches,
->>>>>>> ceb63d62
 }