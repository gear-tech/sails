--- conflicted
+++ resolved
@@ -221,10 +221,6 @@
 impl<TRemoting, TArgs, TReply> Query<TArgs, TReply> for RemotingAction<TRemoting, TArgs, TReply>
 where
     TRemoting: Remoting<TArgs>,
-<<<<<<< HEAD
-    TArgs: Default,
-=======
->>>>>>> 3e75f923
     TReply: Decode,
 {
     async fn recv(self, target: ActorId) -> Result<TReply> {
