use crate::{
    errors::{Result, RtlError},
    ActorId, CodeId, ValueUnit, Vec,
};
use core::{future::Future, marker::PhantomData};
use parity_scale_codec::{Decode, Encode};

pub trait Action<TArgs> {
    fn with_value(self, value: ValueUnit) -> Self;

    fn with_args(self, args: TArgs) -> Self;

    fn value(&self) -> ValueUnit;

    fn args(&self) -> &TArgs;
}

#[allow(async_fn_in_trait)]
pub trait Call<TArgs, TReply>: Action<TArgs> {
    async fn send(
        self,
        target: ActorId,
    ) -> Result<CallTicket<impl Future<Output = Result<Vec<u8>>>, TReply>>;

    async fn send_recv(self, target: ActorId) -> Result<TReply>
    where
        Self: Sized,
        TReply: Decode,
    {
        self.send(target).await?.recv().await
    }
}

#[allow(async_fn_in_trait)]
pub trait Activation<TArgs>: Action<TArgs> {
    async fn send(
        self,
        code_id: CodeId,
        salt: impl AsRef<[u8]>,
    ) -> Result<ActivationTicket<impl Future<Output = Result<(ActorId, Vec<u8>)>>>>;

    async fn send_recv(self, code_id: CodeId, salt: impl AsRef<[u8]>) -> Result<ActorId>
    where
        Self: Sized,
    {
        self.send(code_id, salt).await?.recv().await
    }
}

#[allow(async_fn_in_trait)]
pub trait Query<TArgs, TReply>: Action<TArgs> {
    async fn recv(self, target: ActorId) -> Result<TReply>;
}

#[allow(async_fn_in_trait)]
pub trait Query<TArgs, TReply>: Action<TArgs> {
    async fn query(self, target: ActorId) -> Result<TReply>;
}

pub struct CallTicket<TReplyFuture, TReply> {
    route: &'static [u8],
    reply_future: TReplyFuture,
    _treply: PhantomData<TReply>,
}

impl<TReplyFuture, TReply> CallTicket<TReplyFuture, TReply>
where
    TReplyFuture: Future<Output = Result<Vec<u8>>>,
    TReply: Decode,
{
    pub(crate) fn new(route: &'static [u8], reply_future: TReplyFuture) -> Self {
        Self {
            route,
            reply_future,
            _treply: PhantomData,
        }
    }

    pub async fn recv(self) -> Result<TReply> {
        let reply_bytes = self.reply_future.await?;
        if !reply_bytes.starts_with(self.route) {
            Err(RtlError::ReplyPrefixMismatches)?
        }
        let mut reply_bytes = &reply_bytes[self.route.len()..];
        Ok(TReply::decode(&mut reply_bytes)?)
    }
}

pub struct ActivationTicket<TReplyFuture> {
    route: &'static [u8],
    reply_future: TReplyFuture,
}

impl<TReplyFuture> ActivationTicket<TReplyFuture>
where
    TReplyFuture: Future<Output = Result<(ActorId, Vec<u8>)>>,
{
    pub(crate) fn new(route: &'static [u8], reply_future: TReplyFuture) -> Self {
        Self {
            route,
            reply_future,
        }
    }

    pub async fn recv(self) -> Result<ActorId> {
        let reply = self.reply_future.await?;
        if reply.1 != self.route {
            Err(RtlError::ReplyPrefixMismatches)?
        }
        Ok(reply.0)
    }
}

#[allow(async_fn_in_trait)]
pub trait Remoting<TArgs: Default>: Clone {
    async fn activate(
        self,
        code_id: CodeId,
        salt: impl AsRef<[u8]>,
        payload: impl AsRef<[u8]>,
        value: ValueUnit,
        args: TArgs,
    ) -> Result<impl Future<Output = Result<(ActorId, Vec<u8>)>>>;

    async fn message(
        self,
        target: ActorId,
        payload: impl AsRef<[u8]>,
        value: ValueUnit,
        args: TArgs,
    ) -> Result<impl Future<Output = Result<Vec<u8>>>>;

    async fn query(
        self,
        target: ActorId,
        payload: impl AsRef<[u8]>,
        value: ValueUnit,
        args: TArgs,
    ) -> Result<Vec<u8>>;
}

pub struct RemotingAction<TRemoting, TArgs, TReply> {
    remoting: TRemoting,
    route: &'static [u8],
    payload: Vec<u8>,
    value: ValueUnit,
    args: TArgs,
    _treply: PhantomData<TReply>,
}

impl<TRemoting, TArgs, TReply> RemotingAction<TRemoting, TArgs, TReply>
where
    TArgs: Default,
{
    pub fn new<TParams>(remoting: TRemoting, route: &'static [u8], params: TParams) -> Self
    where
        TParams: Encode,
    {
        let mut payload = route.to_vec();
        params.encode_to(&mut payload);
        Self {
            remoting,
            route,
            payload,
            value: Default::default(),
            args: Default::default(),
            _treply: PhantomData,
        }
    }
}

impl<TRemoting, TArgs, TReply> Action<TArgs> for RemotingAction<TRemoting, TArgs, TReply> {
    fn with_value(self, value: ValueUnit) -> Self {
        Self { value, ..self }
    }

    fn with_args(self, args: TArgs) -> Self {
        Self { args, ..self }
    }

    fn value(&self) -> ValueUnit {
        self.value
    }

    fn args(&self) -> &TArgs {
        &self.args
    }
}

impl<TRemoting, TArgs, TReply> Call<TArgs, TReply> for RemotingAction<TRemoting, TArgs, TReply>
where
    TRemoting: Remoting<TArgs>,
    TArgs: Default,
    TReply: Decode,
{
    async fn send(
        self,
        target: ActorId,
    ) -> Result<CallTicket<impl Future<Output = Result<Vec<u8>>>, TReply>> {
        let reply_future = self
            .remoting
            .message(target, self.payload, self.value, self.args)
            .await?;
        Ok(CallTicket::new(self.route, reply_future))
    }
}

impl<TRemoting, TArgs> Activation<TArgs> for RemotingAction<TRemoting, TArgs, ActorId>
where
    TRemoting: Remoting<TArgs>,
    TArgs: Default,
{
    async fn send(
        self,
        code_id: CodeId,
        salt: impl AsRef<[u8]>,
    ) -> Result<ActivationTicket<impl Future<Output = Result<(ActorId, Vec<u8>)>>>> {
        let reply_future = self
            .remoting
            .activate(code_id, salt, self.payload, self.value, self.args)
            .await?;
        Ok(ActivationTicket::new(self.route, reply_future))
    }
}

impl<TRemoting, TArgs, TReply> Query<TArgs, TReply> for RemotingAction<TRemoting, TArgs, TReply>
where
    TRemoting: Remoting<TArgs>,
    TArgs: Default,
    TReply: Decode,
{
<<<<<<< HEAD
    async fn query(self, target: ActorId) -> Result<TReply> {
=======
    async fn recv(self, target: ActorId) -> Result<TReply> {
>>>>>>> d8fbcd42
        let reply_bytes = self
            .remoting
            .query(target, self.payload, self.value, self.args)
            .await?;
        if !reply_bytes.starts_with(self.route) {
            Err(RtlError::ReplyPrefixMismatches)?
        }
        let mut reply_bytes = &reply_bytes[self.route.len()..];
        Ok(TReply::decode(&mut reply_bytes)?)
    }
}<|MERGE_RESOLUTION|>--- conflicted
+++ resolved
@@ -50,11 +50,6 @@
 #[allow(async_fn_in_trait)]
 pub trait Query<TArgs, TReply>: Action<TArgs> {
     async fn recv(self, target: ActorId) -> Result<TReply>;
-}
-
-#[allow(async_fn_in_trait)]
-pub trait Query<TArgs, TReply>: Action<TArgs> {
-    async fn query(self, target: ActorId) -> Result<TReply>;
 }
 
 pub struct CallTicket<TReplyFuture, TReply> {
@@ -229,11 +224,7 @@
     TArgs: Default,
     TReply: Decode,
 {
-<<<<<<< HEAD
-    async fn query(self, target: ActorId) -> Result<TReply> {
-=======
     async fn recv(self, target: ActorId) -> Result<TReply> {
->>>>>>> d8fbcd42
         let reply_bytes = self
             .remoting
             .query(target, self.payload, self.value, self.args)
