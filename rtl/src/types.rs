--- conflicted
+++ resolved
@@ -1,9 +1,5 @@
-<<<<<<< HEAD
-pub use gprimitives::{ActorId, CodeId, MessageId};
-=======
 pub use core::num::{NonZeroU128, NonZeroU16, NonZeroU32, NonZeroU64, NonZeroU8};
 pub use gprimitives::{ActorId, CodeId, MessageId, NonZeroU256};
->>>>>>> ceb63d62
 pub use primitive_types::*;
 
 pub type ValueUnit = u128;
