---
source: client-gen/tests/generator.rs
expression: "gen(idl, \"Multiple\")"
---
// Code generated by sails-client-gen. DO NOT EDIT.
use core::marker::PhantomData;
#[allow(unused_imports)]
use sails_rtl::collections::BTreeMap;
#[allow(unused_imports)]
use sails_rtl::{
<<<<<<< HEAD
    calls::{Activation, Call, Remoting, RemotingAction},
    event_listener::{EventSubscriber, RemotingSubscribe, Subscribe},
=======
    calls::{Activation, Call, Query, Remoting, RemotingAction},
>>>>>>> 9ff73314
    prelude::*,
    String,
};
#[derive(Clone)]
pub struct Multiple<R, A>
where
    R: Remoting<A>,
    A: Default,
{
    remoting: R,
    _phantom: PhantomData<A>,
}
impl<A: Default, R: Remoting<A>> Multiple<R, A> {
    pub fn new(remoting: R) -> Self {
        Self {
            remoting,
            _phantom: PhantomData,
        }
    }
}
impl<R, A> traits::Multiple<A> for Multiple<R, A>
where
    R: Remoting<A> + Clone,
    A: Default,
{
    fn do_this(&mut self, p1: u32, p2: MyParam) -> impl Call<A, u16> {
        RemotingAction::new(
            self.remoting.clone(),
            &[24, 68, 111, 84, 104, 105, 115],
            (p1, p2),
        )
    }
    fn do_that(&mut self, p1: (u8, u32)) -> impl Call<A, u8> {
        RemotingAction::new(self.remoting.clone(), &[24, 68, 111, 84, 104, 97, 116], p1)
    }
}
pub mod multiple {
    use super::*;
    pub mod io {
        use super::*;
        #[derive(Debug, Default, Clone, Copy)]
        pub struct DoThis(());
        impl DoThis {
            #[allow(dead_code)]
            pub fn encode_call(p1: u32, p2: super::MyParam) -> Vec<u8> {
                let args = (p1, p2);
                let mut result = Vec::with_capacity(7 + args.encoded_size());
                result.extend_from_slice(&[]);
                result.extend_from_slice(&[24, 68, 111, 84, 104, 105, 115]);
                args.encode_to(&mut result);
                result
            }
            #[allow(dead_code)]
            pub fn decode_reply(mut reply: &[u8]) -> Result<u16, sails_rtl::errors::Error> {
                if !reply.starts_with(&[24, 68, 111, 84, 104, 105, 115]) {
                    return Err(sails_rtl::errors::Error::Rtl(
                        sails_rtl::errors::RtlError::ReplyPrefixMismatches,
                    ));
                }
                reply = &reply[7..];
                let result = Decode::decode(&mut reply).map_err(sails_rtl::errors::Error::Codec)?;
                Ok(result)
            }
        }
        #[derive(Debug, Default, Clone, Copy)]
        pub struct DoThat(());
        impl DoThat {
            #[allow(dead_code)]
            pub fn encode_call(p1: (u8, u32)) -> Vec<u8> {
                let args = p1;
                let mut result = Vec::with_capacity(7 + args.encoded_size());
                result.extend_from_slice(&[]);
                result.extend_from_slice(&[24, 68, 111, 84, 104, 97, 116]);
                args.encode_to(&mut result);
                result
            }
            #[allow(dead_code)]
            pub fn decode_reply(mut reply: &[u8]) -> Result<u8, sails_rtl::errors::Error> {
                if !reply.starts_with(&[24, 68, 111, 84, 104, 97, 116]) {
                    return Err(sails_rtl::errors::Error::Rtl(
                        sails_rtl::errors::RtlError::ReplyPrefixMismatches,
                    ));
                }
                reply = &reply[7..];
                let result = Decode::decode(&mut reply).map_err(sails_rtl::errors::Error::Codec)?;
                Ok(result)
            }
        }
    }
}
#[derive(Clone)]
pub struct Named<R, A>
where
    R: Remoting<A>,
    A: Default,
{
    remoting: R,
    _phantom: PhantomData<A>,
}
impl<A: Default, R: Remoting<A>> Named<R, A> {
    pub fn new(remoting: R) -> Self {
        Self {
            remoting,
            _phantom: PhantomData,
        }
    }
}
impl<R, A> traits::Named<A> for Named<R, A>
where
    R: Remoting<A> + Clone,
    A: Default,
{
    fn that(&self, p1: u32) -> impl Query<A, String> {
        RemotingAction::new(
            self.remoting.clone(),
            &[20, 78, 97, 109, 101, 100, 16, 84, 104, 97, 116],
            p1,
        )
    }
}
pub mod named {
    use super::*;
    pub mod io {
        use super::*;
        #[derive(Debug, Default, Clone, Copy)]
        pub struct That(());
        impl That {
            #[allow(dead_code)]
            pub fn encode_call(p1: u32) -> Vec<u8> {
                let args = p1;
                let mut result = Vec::with_capacity(11 + args.encoded_size());
                result.extend_from_slice(&[20, 78, 97, 109, 101, 100]);
                result.extend_from_slice(&[16, 84, 104, 97, 116]);
                args.encode_to(&mut result);
                result
            }
            #[allow(dead_code)]
            pub fn decode_reply(mut reply: &[u8]) -> Result<String, sails_rtl::errors::Error> {
                if !reply.starts_with(&[20, 78, 97, 109, 101, 100]) {
                    return Err(sails_rtl::errors::Error::Rtl(
                        sails_rtl::errors::RtlError::ReplyPrefixMismatches,
                    ));
                }
                reply = &reply[6..];
                if !reply.starts_with(&[16, 84, 104, 97, 116]) {
                    return Err(sails_rtl::errors::Error::Rtl(
                        sails_rtl::errors::RtlError::ReplyPrefixMismatches,
                    ));
                }
                reply = &reply[5..];
                let result = Decode::decode(&mut reply).map_err(sails_rtl::errors::Error::Codec)?;
                Ok(result)
            }
        }
    }
}
pub mod traits {
    use super::*;
    pub trait Multiple<A> {
        #[allow(clippy::type_complexity)]
        fn do_this(&mut self, p1: u32, p2: MyParam) -> impl Call<A, u16>;
        #[allow(clippy::type_complexity)]
        fn do_that(&mut self, p1: (u8, u32)) -> impl Call<A, u8>;
    }
    pub trait Named<A> {
        #[allow(clippy::type_complexity)]
        fn that(&self, p1: u32) -> impl Query<A, String>;
    }
}<|MERGE_RESOLUTION|>--- conflicted
+++ resolved
@@ -8,12 +8,8 @@
 use sails_rtl::collections::BTreeMap;
 #[allow(unused_imports)]
 use sails_rtl::{
-<<<<<<< HEAD
-    calls::{Activation, Call, Remoting, RemotingAction},
+    calls::{Activation, Call, Query, Remoting, RemotingAction},
     event_listener::{EventSubscriber, RemotingSubscribe, Subscribe},
-=======
-    calls::{Activation, Call, Query, Remoting, RemotingAction},
->>>>>>> 9ff73314
     prelude::*,
     String,
 };
